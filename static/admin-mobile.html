--- conflicted
+++ resolved
@@ -142,38 +142,6 @@
             border-radius: 10px;
         }
 
-        /* 认证页面底部 */
-        .auth-footer {
-            text-align: center;
-            margin-top: 20px;
-            padding-top: 20px;
-            border-top: 1px solid #e9ecef;
-        }
-
-        .auth-footer p {
-            margin: 0;
-            color: #666;
-            font-size: 14px;
-        }
-
-        .auth-footer a {
-            color: #667eea;
-            text-decoration: none;
-            font-weight: 600;
-        }
-
-        .auth-footer a:hover {
-            text-decoration: underline;
-        }
-
-        /* 表单提示文本 */
-        .form-group small {
-            display: block;
-            margin-top: 5px;
-            color: #666;
-            font-size: 12px;
-        }
-
         /* ============ 主应用界面 ============ */
         .app-container {
             display: none;
@@ -252,106 +220,6 @@
             grid-template-columns: 1fr 1fr;
             gap: 15px;
             margin-bottom: 20px;
-        }
-
-        /* 管理员面板样式 */
-        .admin-tabs {
-            display: flex;
-            gap: 5px;
-            margin-bottom: 20px;
-            overflow-x: auto;
-        }
-
-        .tab-btn {
-            padding: 8px 12px;
-            background: #f8f9fa;
-            border: none;
-            border-radius: 8px;
-            font-size: 12px;
-            cursor: pointer;
-            white-space: nowrap;
-            transition: all 0.2s ease;
-        }
-
-        .tab-btn.active {
-            background: #007bff;
-            color: white;
-        }
-
-        .tab-content {
-            display: none;
-        }
-
-        .tab-content.active {
-            display: block;
-        }
-
-        .section-header {
-            display: flex;
-            justify-content: space-between;
-            align-items: center;
-            margin-bottom: 15px;
-        }
-
-        .section-header h4 {
-            margin: 0;
-            color: #333;
-            font-size: 16px;
-        }
-
-        .users-list, .shops-list {
-            max-height: 300px;
-            overflow-y: auto;
-        }
-
-        .user-item, .shop-item {
-            padding: 12px;
-            border: 1px solid #e1e5e9;
-            border-radius: 8px;
-            margin-bottom: 8px;
-            background: white;
-        }
-
-        .user-info, .shop-info {
-            display: flex;
-            justify-content: space-between;
-            align-items: center;
-        }
-
-        .user-details, .shop-details {
-            flex: 1;
-        }
-
-        .user-name, .shop-name {
-            font-weight: 600;
-            color: #333;
-            font-size: 14px;
-        }
-
-        .user-role, .shop-domain {
-            color: #666;
-            font-size: 12px;
-            margin-top: 2px;
-        }
-
-        .user-actions, .shop-actions {
-            display: flex;
-            gap: 8px;
-        }
-
-        .action-btn-small {
-            padding: 4px 8px;
-            font-size: 11px;
-            border: none;
-            border-radius: 4px;
-            cursor: pointer;
-            background: #f8f9fa;
-            color: #333;
-        }
-
-        .action-btn-small.danger {
-            background: #dc3545;
-            color: white;
         }
 
         .stat-card {
@@ -883,1281 +751,7 @@
             background: rgba(255,255,255,0.3);
         }
 
-        /* 管理员面板样式 */
-        .tab-nav {
-            display: flex;
-            border-bottom: 1px solid #e9ecef;
-            margin-bottom: 20px;
-            gap: 5px;
-        }
-
-        .tab-btn {
-            background: none;
-            border: none;
-            padding: 12px 16px;
-            border-radius: 8px 8px 0 0;
-            cursor: pointer;
-            font-size: 14px;
-            font-weight: 600;
-            color: #666;
-            flex: 1;
-            text-align: center;
-        }
-
-        .tab-btn.active {
-            background: #007AFF;
-            color: white;
-        }
-
-        .tab-content {
-            display: block;
-        }
-
-        .admin-section {
-            margin-bottom: 20px;
-        }
-
-        .section-header {
-            display: flex;
-            justify-content: space-between;
-            align-items: center;
-            margin-bottom: 15px;
-            flex-wrap: wrap;
-            gap: 10px;
-        }
-
-        .section-header h4 {
-            margin: 0;
-            color: #333;
-            font-size: 16px;
-        }
-
-        .search-box {
-            display: flex;
-            gap: 8px;
-            flex: 1;
-            max-width: 300px;
-        }
-
-        .search-box input {
-            flex: 1;
-            padding: 8px 12px;
-            border: 1px solid #ddd;
-            border-radius: 6px;
-            font-size: 14px;
-        }
-
-        .btn-small {
-            padding: 8px 12px;
-            font-size: 12px;
-            background: #007AFF;
-            color: white;
-            border: none;
-            border-radius: 6px;
-            cursor: pointer;
-        }
-
-        /* 统计网格 */
-        .stats-grid {
-            display: grid;
-            grid-template-columns: repeat(2, 1fr);
-            gap: 15px;
-            margin-bottom: 20px;
-        }
-
-        .stat-item {
-            background: #f8f9fa;
-            padding: 20px;
-            border-radius: 12px;
-            text-align: center;
-            border: 1px solid #e9ecef;
-        }
-
-        .stat-number {
-            font-size: 24px;
-            font-weight: bold;
-            color: #007AFF;
-            margin-bottom: 5px;
-        }
-
-        .stat-label {
-            font-size: 12px;
-            color: #666;
-            font-weight: 500;
-        }
-
-        /* 列表样式 */
-        .owners-list,
-        .shops-monitor {
-            max-height: 300px;
-            overflow-y: auto;
-        }
-
-        .owner-item,
-        .shop-item-monitor {
-            background: #f8f9fa;
-            padding: 15px;
-            border-radius: 8px;
-            margin-bottom: 10px;
-            border: 1px solid #e9ecef;
-        }
-
-        .owner-header,
-        .shop-header {
-            display: flex;
-            justify-content: space-between;
-            align-items: center;
-            margin-bottom: 8px;
-        }
-
-        .owner-name,
-        .shop-name {
-            font-weight: 600;
-            color: #333;
-        }
-
-        .owner-role,
-        .shop-status {
-            padding: 4px 8px;
-            border-radius: 12px;
-            font-size: 12px;
-            font-weight: 500;
-        }
-
-        .owner-info,
-        .shop-info {
-            font-size: 14px;
-            color: #666;
-        }
-
-        .owner-actions {
-            display: flex;
-            gap: 8px;
-            justify-content: flex-end;
-            margin-top: 10px;
-        }
-
-        .btn-sm {
-            padding: 6px 12px;
-            font-size: 12px;
-            border: none;
-            border-radius: 4px;
-            cursor: pointer;
-            text-decoration: none;
-            display: inline-block;
-        }
-
-        .btn-primary {
-            background: #007bff;
-            color: white;
-        }
-
-        .btn-primary:hover {
-            background: #0056b3;
-        }
-
-        /* 推广功能样式 */
-        .promotion-section {
-            margin-bottom: 25px;
-        }
-
-        .promotion-section h4 {
-            margin: 0 0 15px 0;
-            color: #333;
-            font-size: 16px;
-        }
-
-        .reward-grid {
-            display: grid;
-            grid-template-columns: 1fr;
-            gap: 15px;
-        }
-
-        .reward-item {
-            display: flex;
-            align-items: flex-start;
-            background: #f8f9fa;
-            padding: 15px;
-            border-radius: 10px;
-            border-left: 4px solid #007AFF;
-        }
-
-        .reward-icon {
-            font-size: 24px;
-            margin-right: 12px;
-            margin-top: 2px;
-        }
-
-        .reward-text strong {
-            display: block;
-            color: #333;
-            margin-bottom: 4px;
-            font-size: 14px;
-        }
-
-        .reward-text p {
-            margin: 0;
-            color: #666;
-            font-size: 12px;
-            line-height: 1.4;
-        }
-
-        .link-container {
-            display: flex;
-            gap: 8px;
-            margin-bottom: 10px;
-        }
-
-        .promotion-link-input {
-            flex: 1;
-            padding: 12px;
-            border: 1px solid #ddd;
-            border-radius: 8px;
-            background: #f8f9fa;
-            font-size: 12px;
-            color: #333;
-        }
-
-        .copy-btn {
-            background: #007AFF;
-            color: white;
-            border: none;
-            padding: 12px 16px;
-            border-radius: 8px;
-            cursor: pointer;
-            font-size: 12px;
-            font-weight: 600;
-            white-space: nowrap;
-        }
-
-        .link-tip {
-            margin: 0;
-            font-size: 12px;
-            color: #666;
-            text-align: center;
-        }
-        
-        /* 分享按钮样式 */
-        .share-buttons {
-            display: grid;
-            grid-template-columns: repeat(3, 1fr);
-            gap: 10px;
-            margin-bottom: 20px;
-        }
-
-        .share-btn {
-            background: linear-gradient(135deg, #667eea 0%, #764ba2 100%);
-            color: white;
-            border: none;
-            padding: 12px 8px;
-            border-radius: 8px;
-            cursor: pointer;
-            font-size: 12px;
-            font-weight: 600;
-            text-align: center;
-            transition: all 0.3s ease;
-        }
-
-        .share-btn:hover {
-            transform: translateY(-2px);
-            box-shadow: 0 5px 15px rgba(102, 126, 234, 0.4);
-        }
-
-        /* 价格计算器样式 */
-        .price-calculator {
-            background: #f8f9fa;
-            border-radius: 12px;
-            padding: 20px;
-            border: 1px solid #e9ecef;
-        }
-
-        .calculator-input {
-            display: flex;
-            align-items: center;
-            justify-content: space-between;
-            margin-bottom: 20px;
-            padding: 15px;
-            background: white;
-            border-radius: 8px;
-            border: 1px solid #ddd;
-        }
-
-        .calculator-input label {
-            font-weight: 600;
-            color: #333;
-            font-size: 16px;
-        }
-
-        .calculator-input input {
-            width: 80px;
-            padding: 8px 12px;
-            border: 2px solid #007AFF;
-            border-radius: 6px;
-            text-align: center;
-            font-size: 18px;
-            font-weight: bold;
-            color: #007AFF;
-        }
-
-        }
-
-        /* 集成代码模态框样式 */
-        .integration-info {
-            background: #f8f9fa;
-            padding: 15px;
-            border-radius: 8px;
-            margin-bottom: 20px;
-        }
-
-        .info-item {
-            margin-bottom: 8px;
-            padding: 5px 0;
-            border-bottom: 1px solid #eee;
-        }
-
-        .info-item:last-child {
-            border-bottom: none;
-        }
-
-        .code-section {
-            margin: 20px 0;
-        }
-
-        .integration-code-area {
-            width: 100%;
-            height: 150px;
-            padding: 12px;
-            border: 1px solid #ddd;
-            border-radius: 6px;
-            font-family: 'Courier New', monospace;
-            font-size: 12px;
-            line-height: 1.4;
-            background: #f8f9fa;
-            resize: vertical;
-            margin-bottom: 10px;
-        }
-
-<<<<<<< HEAD
-        .integration-tips {
-            background: #e3f2fd;
-            padding: 15px;
-            border-radius: 8px;
-            border-left: 4px solid #2196f3;
-        }
-
-        .integration-tips h4 {
-            margin-top: 0;
-            color: #1976d2;
-        }
-
-        .integration-tips ul {
-            margin: 10px 0 0 0;
-            padding-left: 20px;
-        }
-
-        .integration-tips li {
-            margin-bottom: 8px;
-            color: #424242;
-        }
-
-        .btn-primary.copied {
-            background: #4caf50 !important;
-            border-color: #4caf50 !important;
-        }
-
-        .calculator-result {
-            display: grid;
-            grid-template-columns: 1fr 1fr;
-            gap: 15px;
-            margin-bottom: 20px;
-        }
-
-        .price-display,
-        .commission-display {
-            text-align: center;
-            padding: 15px;
-            border-radius: 8px;
-        }
-
-        .price-display {
-            background: linear-gradient(135deg, #667eea 0%, #764ba2 100%);
-            color: white;
-        }
-
-        .commission-display {
-            background: linear-gradient(135deg, #f093fb 0%, #f5576c 100%);
-            color: white;
-        }
-
-        .price-label,
-        .commission-label {
-            display: block;
-            font-size: 12px;
-            margin-bottom: 5px;
-            opacity: 0.9;
-        }
-
-        .price-value,
-        .commission-value {
-            display: block;
-            font-size: 18px;
-            font-weight: bold;
-        }
-
-        .calculator-keypad {
-            background: white;
-            border-radius: 8px;
-            padding: 15px;
-            border: 1px solid #ddd;
-        }
-
-        .keypad-grid {
-            display: grid;
-            grid-template-columns: repeat(3, 1fr);
-            gap: 10px;
-        }
-
-        .key-btn {
-            background: #f8f9fa;
-            border: 1px solid #ddd;
-            border-radius: 8px;
-            padding: 15px;
-            font-size: 18px;
-            font-weight: 600;
-            cursor: pointer;
-            transition: all 0.2s ease;
-            color: #333;
-        }
-
-        .key-btn:hover {
-            background: #e9ecef;
-            transform: translateY(-1px);
-        }
-
-        .key-btn:active {
-            transform: translateY(0);
-            background: #dee2e6;
-        }
-
-        .key-clear {
-            background: #dc3545;
-            color: white;
-            border-color: #dc3545;
-        }
-
-        .key-clear:hover {
-            background: #c82333;
-        }
-
-        .key-backspace {
-            background: #6c757d;
-            color: white;
-            border-color: #6c757d;
-        }
-
-        .key-backspace:hover {
-            background: #5a6268;
-        }
-        
-        /* 消息功能样式 */
-        .shop-selector {
-            margin-bottom: 20px;
-            padding: 15px;
-            background: white;
-            border-radius: 10px;
-            box-shadow: 0 2px 10px rgba(0,0,0,0.1);
-        }
-
-        .shop-selector label {
-            display: block;
-            margin-bottom: 8px;
-            font-weight: 600;
-            color: #333;
-        }
-
-        .shop-selector select {
-            width: 100%;
-            padding: 12px;
-            border: 1px solid #ddd;
-            border-radius: 8px;
-            font-size: 14px;
-            background: white;
-        }
-
-        .message-stats {
-            display: grid;
-            grid-template-columns: repeat(3, 1fr);
-            gap: 15px;
-            margin-bottom: 20px;
-        }
-
-        .stat-item {
-            background: white;
-            padding: 20px;
-            border-radius: 10px;
-            text-align: center;
-            box-shadow: 0 2px 10px rgba(0,0,0,0.1);
-        }
-
-        .stat-number {
-            font-size: 24px;
-            font-weight: bold;
-            color: #007AFF;
-            margin-bottom: 5px;
-        }
-
-        .stat-label {
-            font-size: 12px;
-            color: #666;
-        }
-
-        .messages-container {
-            background: white;
-            border-radius: 10px;
-            box-shadow: 0 2px 10px rgba(0,0,0,0.1);
-            min-height: 400px;
-        }
-
-        .message-item {
-            border-bottom: 1px solid #f0f0f0;
-            padding: 15px;
-            transition: background-color 0.2s;
-        }
-
-        .message-item:hover {
-            background: #f8f9fa;
-        }
-
-        .message-item:last-child {
-            border-bottom: none;
-        }
-
-        .message-header {
-            display: flex;
-            justify-content: space-between;
-            align-items: center;
-            margin-bottom: 8px;
-        }
-
-        .customer-info {
-            font-weight: 600;
-            color: #333;
-        }
-
-        .message-time {
-            font-size: 12px;
-            color: #666;
-        }
-
-        .message-preview {
-            color: #666;
-            font-size: 14px;
-            line-height: 1.4;
-            margin-bottom: 8px;
-        }
-
-        .message-status {
-            display: flex;
-            justify-content: space-between;
-            align-items: center;
-        }
-
-        .status-badge {
-            padding: 4px 8px;
-            border-radius: 12px;
-            font-size: 11px;
-            font-weight: 600;
-        }
-
-        .status-unread {
-            background: #ff3b30;
-            color: white;
-        }
-
-        .status-read {
-            background: #34c759;
-            color: white;
-        }
-
-        .status-replied {
-            background: #007AFF;
-            color: white;
-        }
-
-        .reply-btn {
-            background: #007AFF;
-            color: white;
-            border: none;
-            padding: 6px 12px;
-            border-radius: 15px;
-            font-size: 12px;
-            cursor: pointer;
-        }
-
-        .empty-state {
-            text-align: center;
-            padding: 60px 20px;
-            color: #666;
-        }
-
-        .empty-icon {
-            font-size: 48px;
-            margin-bottom: 15px;
-        }
-
-        .empty-text {
-            font-size: 16px;
-        }
-
-        .nav-badge {
-            position: absolute;
-            top: -5px;
-            right: -5px;
-            background: #ff3b30;
-            color: white;
-            border-radius: 10px;
-            padding: 2px 6px;
-            font-size: 10px;
-            font-weight: bold;
-            min-width: 16px;
-            text-align: center;
-        }
-        
-        /* 支付相关样式 */
-        .shop-btn.warning {
-            background: linear-gradient(135deg, #ff9500 0%, #ff6b00 100%);
-            color: white;
-        }
-
-        .shop-btn.info {
-            background: linear-gradient(135deg, #5ac8fa 0%, #007aff 100%);
-            color: white;
-        }
-
-        .renewal-info,
-        .activation-info {
-            padding: 20px 0;
-        }
-
-        .shop-renewal-info,
-        .shop-activation-info {
-            background: #f8f9fa;
-            padding: 20px;
-            border-radius: 10px;
-            margin-bottom: 20px;
-        }
-
-        .shop-renewal-info h4,
-        .shop-activation-info h4 {
-            margin: 0 0 15px 0;
-            color: #333;
-            font-size: 18px;
-        }
-
-        .shop-renewal-info p,
-        .shop-activation-info p {
-            margin: 8px 0;
-            color: #666;
-        }
-
-        .shop-activation-info ul {
-            margin: 10px 0;
-            padding-left: 20px;
-        }
-
-        .shop-activation-info li {
-            margin: 5px 0;
-            color: #666;
-        }
-
-        .payment-methods {
-            background: white;
-            border-radius: 10px;
-            padding: 20px;
-            box-shadow: 0 2px 10px rgba(0,0,0,0.1);
-        }
-
-        .payment-methods h4 {
-            margin: 0 0 15px 0;
-            color: #333;
-        }
-
-        .payment-options {
-            display: grid;
-            gap: 15px;
-            margin-bottom: 20px;
-        }
-
-        .payment-option {
-            display: flex;
-            align-items: center;
-            padding: 15px;
-            border: 2px solid #e9ecef;
-            border-radius: 8px;
-            cursor: pointer;
-            transition: all 0.3s ease;
-        }
-
-        .payment-option:hover {
-            border-color: #007AFF;
-            background: #f8f9fa;
-        }
-
-        .payment-option input[type="radio"] {
-            margin-right: 12px;
-        }
-
-        .payment-option input[type="radio"]:checked {
-            accent-color: #007AFF;
-        }
-
-        .payment-option input[type="radio"]:checked + .payment-icon + span {
-            color: #007AFF;
-            font-weight: 600;
-        }
-
-        .payment-icon {
-            font-size: 24px;
-            margin-right: 12px;
-        }
-
-        .payment-result {
-            text-align: center;
-            padding: 40px 20px;
-        }
-
-        .payment-success {
-            background: #f8f9fa;
-            border-radius: 15px;
-            padding: 30px;
-        }
-
-        .success-icon {
-            font-size: 48px;
-            margin-bottom: 15px;
-        }
-
-        .payment-success h4 {
-            color: #34c759;
-            margin: 0 0 10px 0;
-        }
-
-        .payment-success p {
-            color: #666;
-            margin: 0 0 20px 0;
-        }
-        
-        /* 集成代码模态框样式 */
-        .shop-integration-info {
-            background: #f8f9fa;
-            padding: 20px;
-            border-radius: 10px;
-            margin-bottom: 20px;
-        }
-
-        .shop-integration-info h4 {
-            margin: 0 0 15px 0;
-            color: #333;
-            font-size: 18px;
-        }
-
-        .info-grid {
-            display: grid;
-            gap: 12px;
-        }
-
-        .info-item {
-            display: flex;
-            justify-content: space-between;
-            align-items: center;
-            padding: 8px 0;
-            border-bottom: 1px solid #e9ecef;
-        }
-
-        .info-item:last-child {
-            border-bottom: none;
-        }
-
-        .info-label {
-            font-weight: 600;
-            color: #666;
-            font-size: 14px;
-        }
-
-        .info-value {
-            font-family: 'Courier New', monospace;
-            font-size: 12px;
-            color: #007AFF;
-            background: #f1f3f4;
-            padding: 4px 8px;
-            border-radius: 4px;
-            max-width: 200px;
-            overflow: hidden;
-            text-overflow: ellipsis;
-            white-space: nowrap;
-        }
-
-        .code-section {
-            background: white;
-            border-radius: 10px;
-            padding: 20px;
-            box-shadow: 0 2px 10px rgba(0,0,0,0.1);
-            margin-bottom: 20px;
-        }
-
-        .code-header {
-            display: flex;
-            justify-content: space-between;
-            align-items: center;
-            margin-bottom: 15px;
-            flex-wrap: wrap;
-            gap: 10px;
-        }
-
-        .code-header h4 {
-            margin: 0;
-            color: #333;
-        }
-
-        .code-actions {
-            display: flex;
-            gap: 10px;
-            flex-wrap: wrap;
-        }
-
-        .code-actions .btn {
-            padding: 8px 16px;
-            font-size: 12px;
-            border-radius: 6px;
-            border: none;
-            cursor: pointer;
-            font-weight: 600;
-        }
-
-        .code-actions .btn-primary {
-            background: #007AFF;
-            color: white;
-        }
-
-        .code-actions .btn-warning {
-            background: #ff9500;
-            color: white;
-        }
-
-        .code-textarea {
-            width: 100%;
-            min-height: 200px;
-            padding: 15px;
-            border: 1px solid #ddd;
-            border-radius: 8px;
-            font-family: 'Courier New', monospace;
-            font-size: 12px;
-            background: #f8f9fa;
-            color: #333;
-            resize: vertical;
-            line-height: 1.4;
-        }
-
-        .integration-usage {
-            background: #f8f9fa;
-            padding: 20px;
-            border-radius: 10px;
-        }
-
-        .integration-usage h4 {
-            margin: 0 0 15px 0;
-            color: #333;
-            font-size: 16px;
-        }
-
-        .integration-usage ul {
-            margin: 0;
-            padding-left: 20px;
-        }
-
-        .integration-usage li {
-            margin: 8px 0;
-            color: #666;
-            line-height: 1.4;
-        }
-
-        .integration-usage code {
-            background: #e9ecef;
-            padding: 2px 6px;
-            border-radius: 4px;
-            font-family: 'Courier New', monospace;
-            font-size: 11px;
-            color: #333;
-        }
-
-        /* 审核管理样式 */
-        .review-section {
-            margin-bottom: 20px;
-        }
-
-        .review-section h4 {
-            margin: 0 0 15px 0;
-            color: #333;
-            font-size: 16px;
-        }
-
-        .pending-shops-container {
-            max-height: 400px;
-            overflow-y: auto;
-        }
-
-        .pending-shop-item {
-            background: #f8f9fa;
-            border: 1px solid #e9ecef;
-            border-radius: 10px;
-            padding: 15px;
-            margin-bottom: 15px;
-        }
-
-        .shop-details {
-            margin: 15px 0;
-        }
-
-        .detail-row {
-            display: flex;
-            justify-content: space-between;
-            align-items: flex-start;
-            margin-bottom: 8px;
-            font-size: 14px;
-        }
-
-        .detail-row.description {
-            flex-direction: column;
-            align-items: flex-start;
-        }
-
-        .detail-row .label {
-            font-weight: 600;
-            color: #666;
-            min-width: 60px;
-        }
-
-        .detail-row .value {
-            color: #333;
-            flex: 1;
-            text-align: left;
-        }
-
-        .detail-row.description .value {
-            margin-top: 5px;
-            background: white;
-            padding: 8px;
-            border-radius: 6px;
-            border: 1px solid #e9ecef;
-            width: 100%;
-            font-size: 13px;
-            line-height: 1.4;
-        }
-
-        .review-actions {
-            display: flex;
-            gap: 10px;
-            margin-top: 15px;
-        }
-
-        .approve-btn {
-            background: #28a745;
-            color: white;
-            border: none;
-            padding: 10px 16px;
-            border-radius: 6px;
-            cursor: pointer;
-            font-size: 12px;
-            font-weight: 600;
-            flex: 1;
-        }
-
-        .reject-btn {
-            background: #dc3545;
-            color: white;
-            border: none;
-            padding: 10px 16px;
-            border-radius: 6px;
-            cursor: pointer;
-            font-size: 12px;
-            font-weight: 600;
-            flex: 1;
-        }
-
-        .shop-status.pending {
-            background: #ffc107;
-            color: #212529;
-        }
-
-        /* 个人资料样式 */
-        .profile-section {
-            text-align: center;
-            padding: 20px 0;
-            border-bottom: 1px solid #e9ecef;
-            margin-bottom: 20px;
-        }
-
-        .profile-avatar {
-            margin-bottom: 15px;
-        }
-
-        .avatar-icon {
-            width: 80px;
-            height: 80px;
-            border-radius: 50%;
-            background: linear-gradient(135deg, #667eea 0%, #764ba2 100%);
-            display: flex;
-            align-items: center;
-            justify-content: center;
-            font-size: 40px;
-            margin: 0 auto;
-            color: white;
-        }
-
-        .profile-section h3 {
-            margin: 10px 0;
-            color: #333;
-            font-size: 20px;
-        }
-
-        .role-badge {
-            background: #007AFF;
-            color: white;
-            padding: 4px 12px;
-            border-radius: 12px;
-            font-size: 12px;
-            font-weight: 600;
-            display: inline-block;
-            margin: 0;
-        }
-
-        .form-section {
-            margin-bottom: 25px;
-        }
-
-        .form-section h4 {
-            margin: 0 0 15px 0;
-            color: #333;
-            font-size: 16px;
-            padding-bottom: 8px;
-            border-bottom: 1px solid #e9ecef;
-        }
-
         /* 响应式调整 */
-        /* 新增高级功能的样式 */
-        .detail-section {
-            margin-bottom: 20px;
-            padding: 10px;
-            border: 1px solid #e1e5e9;
-            border-radius: 8px;
-            background: #f8f9fa;
-        }
-
-        .detail-section h4 {
-            margin: 0 0 10px 0;
-            color: #495057;
-            font-size: 14px;
-            font-weight: 600;
-        }
-
-        .detail-grid {
-            display: grid;
-            grid-template-columns: 1fr;
-            gap: 8px;
-        }
-
-        .detail-item {
-            display: flex;
-            justify-content: space-between;
-            align-items: center;
-            padding: 8px;
-            background: white;
-            border-radius: 4px;
-            border: 1px solid #dee2e6;
-        }
-
-        .detail-item .label {
-            font-weight: 600;
-            color: #6c757d;
-            font-size: 12px;
-        }
-
-        .detail-item .value {
-            font-size: 12px;
-            color: #495057;
-        }
-
-        .status-active {
-            color: #28a745 !important;
-            font-weight: 600;
-        }
-
-        .status-suspended {
-            color: #dc3545 !important;
-            font-weight: 600;
-        }
-
-        .shops-summary {
-            max-height: 200px;
-            overflow-y: auto;
-        }
-
-        .shop-summary-item {
-            display: flex;
-            justify-content: space-between;
-            align-items: center;
-            padding: 8px;
-            margin: 4px 0;
-            background: white;
-            border-radius: 4px;
-            border: 1px solid #dee2e6;
-        }
-
-        .shop-name {
-            font-size: 12px;
-            font-weight: 600;
-            color: #495057;
-        }
-
-        .shop-status {
-            font-size: 11px;
-            padding: 2px 6px;
-            border-radius: 12px;
-            font-weight: 600;
-        }
-
-        .status-pending {
-            background: #fff3cd;
-            color: #856404;
-        }
-
-        .status-approved {
-            background: #d4edda;
-            color: #155724;
-        }
-
-        .status-rejected {
-            background: #f8d7da;
-            color: #721c24;
-        }
-
-        .guide-section {
-            margin-bottom: 20px;
-            padding: 15px;
-            border: 1px solid #e1e5e9;
-            border-radius: 8px;
-            background: #f8f9fa;
-        }
-
-        .guide-section h4 {
-            margin: 0 0 10px 0;
-            color: #495057;
-            font-size: 14px;
-            font-weight: 600;
-        }
-
-        .guide-section ul {
-            margin: 0;
-            padding-left: 20px;
-        }
-
-        .guide-section li {
-            margin-bottom: 5px;
-            font-size: 12px;
-            color: #6c757d;
-            line-height: 1.4;
-        }
-
-        .guide-section strong {
-            color: #dc3545;
-        }
-
-        .btn-warning {
-            background: #ffc107;
-            color: #212529;
-        }
-
-        .btn-warning:hover {
-            background: #e0a800;
-        }
-
-        .btn-danger {
-            background: #dc3545;
-            color: white;
-        }
-
-        .btn-danger:hover {
-            background: #c82333;
-        }
-
-        /* 消息列表样式 */
-        .messages-list {
-            max-height: 400px;
-            overflow-y: auto;
-        }
-
-        .message-item {
-            background: #f8f9fa;
-            border-radius: 8px;
-            padding: 12px;
-            margin-bottom: 8px;
-            border: 1px solid #dee2e6;
-        }
-
-        .message-header {
-            display: flex;
-            justify-content: space-between;
-            align-items: center;
-            margin-bottom: 8px;
-        }
-
-        .customer-name {
-            font-weight: 600;
-            color: #495057;
-            font-size: 14px;
-        }
-
-        .message-time {
-            font-size: 12px;
-            color: #6c757d;
-        }
-
-        .message-content {
-            font-size: 13px;
-            color: #212529;
-            margin-bottom: 6px;
-            line-height: 1.4;
-        }
-
-        .message-status {
-            font-size: 11px;
-            color: #6c757d;
-        }
-
-        /* 测试按钮样式 */
-        .test-buttons {
-            margin-top: 10px;
-            padding: 10px;
-            background: #f8f9fa;
-            border-radius: 6px;
-            border: 1px solid #dee2e6;
-        }
-
-        .test-btn {
-            background: #6c757d;
-            color: white;
-            border: none;
-            padding: 8px 12px;
-            border-radius: 4px;
-            font-size: 12px;
-            cursor: pointer;
-            width: 100%;
-        }
-
-        .test-btn:hover {
-            background: #545b62;
-        }
-
         @media (max-width: 480px) {
             .stats-grid {
                 grid-template-columns: 1fr;
@@ -2373,7 +967,7 @@
             <div id="errorMessage" class="error-message" style="display: none;"></div>
             <div id="successMessage" class="success-message" style="display: none;"></div>
 
-            <form id="loginForm" action="#" onsubmit="return false;">
+            <form id="loginForm">
                 <div class="form-group">
                     <label for="username">用户名</label>
                     <input type="text" id="username" name="username" required>
@@ -2386,10 +980,6 @@
 
                 <button type="submit" class="btn" id="loginBtn">登录</button>
             </form>
-
-            <div class="auth-footer">
-                <p>还没有账号？ <a href="#" onclick="showRegisterForm()">立即注册</a></p>
-            </div>
 
             <div id="testAccounts">
                 <p><strong>测试账号：</strong></p>
@@ -2399,52 +989,8 @@
         </div>
     </div>
 
-    <!-- 注册界面 -->
-    <div id="registerContainer" class="login-container" style="display: none;">
-        <div class="login-box">
-            <div class="login-header">
-                <h1>用户注册</h1>
-                <p>创建您的客服管理账户</p>
-            </div>
-
-            <div id="registerErrorMessage" class="error-message" style="display: none;"></div>
-            <div id="registerSuccessMessage" class="success-message" style="display: none;"></div>
-
-            <form id="registerForm" action="#" onsubmit="return false;">
-                <div class="form-group">
-                    <label for="regUsername">用户名</label>
-                    <input type="text" id="regUsername" name="username" required minlength="3" maxlength="20">
-                    <small>3-20个字符，只能包含字母、数字和下划线</small>
-                </div>
-
-                <div class="form-group">
-                    <label for="regPassword">密码</label>
-                    <input type="password" id="regPassword" name="password" required minlength="6">
-                    <small>至少6个字符</small>
-                </div>
-
-                <div class="form-group">
-                    <label for="regConfirmPassword">确认密码</label>
-                    <input type="password" id="regConfirmPassword" name="confirmPassword" required>
-                </div>
-
-                <div class="form-group">
-                    <label for="regEmail">邮箱</label>
-                    <input type="email" id="regEmail" name="email" required>
-                    <small>用于找回密码和接收通知</small>
-                </div>
-
-                <button type="submit" class="btn" id="registerBtn">注册</button>
-            </form>
-
-            <div class="auth-footer">
-                <p>已有账号？ <a href="#" onclick="showLoginForm()">返回登录</a></p>
-            </div>
-        </div>
-    </div>
-
     <!-- 主应用界面 -->
-    <div id="appContainer" class="app-container" style="display: none;">
+    <div id="appContainer" class="app-container">
         <!-- 顶部状态栏 -->
         <div class="status-bar">
             <div class="app-title">客服管理系统</div>
@@ -2503,45 +1049,8 @@
 
             <!-- 消息页面 -->
             <div class="page" id="messagesPage">
-                <div class="page-header">
-                    <button class="back-btn" onclick="goBack()">‹</button>
-                    <div class="page-title">💬 客服消息</div>
-                    <div class="page-actions">
-                        <button class="action-btn" onclick="refreshMessages()">🔄</button>
-                    </div>
-                </div>
-                <div id="messagesContent" class="page-content">
-                    <!-- 店铺选择器 -->
-                    <div class="shop-selector">
-                        <label for="messageShopSelect">选择店铺:</label>
-                        <select id="messageShopSelect" onchange="loadShopMessages(this.value)">
-                            <option value="">请选择店铺</option>
-                        </select>
-                    </div>
-                    
-                    <!-- 消息统计 -->
-                    <div class="message-stats" id="messageStats" style="display: none;">
-                        <div class="stat-item">
-                            <div class="stat-number" id="totalMessages">0</div>
-                            <div class="stat-label">总消息</div>
-                        </div>
-                        <div class="stat-item">
-                            <div class="stat-number" id="unreadMessages">0</div>
-                            <div class="stat-label">未读</div>
-                        </div>
-                        <div class="stat-item">
-                            <div class="stat-number" id="activeChats">0</div>
-                            <div class="stat-label">活跃会话</div>
-                        </div>
-                    </div>
-                    
-                    <!-- 消息列表 -->
-                    <div class="messages-container" id="messagesContainer">
-                        <div class="empty-state">
-                            <div class="empty-icon">📭</div>
-                            <div class="empty-text">选择店铺查看客服消息</div>
-                        </div>
-                    </div>
+                <div id="messageContent">
+                    <div class="loading">正在加载消息...</div>
                 </div>
             </div>
 
@@ -2587,13 +1096,6 @@
                             <div class="action-icon">👤</div>
                             <div class="action-text">个人资料</div>
                         </button>
-                        <div id="adminControls" style="display: none;">
-                            <h3 style="margin-top: 20px;">管理员功能</h3>
-                            <button class="action-btn" onclick="showAdminPanel()" style="margin-bottom: 10px;">
-                                <div class="action-icon">⚙️</div>
-                                <div class="action-text">系统管理</div>
-                            </button>
-                        </div>
                         <button class="action-btn" onclick="logout()" style="margin-bottom: 10px;">
                             <div class="action-icon">🚪</div>
                             <div class="action-text">退出登录</div>
@@ -2612,7 +1114,7 @@
             <div class="nav-item" data-page="messages" onclick="switchPage('messages')">
                 <div class="nav-icon">💬</div>
                 <div class="nav-label">消息</div>
-                <div class="nav-badge" id="messagesBadge" style="display: none;">0</div>
+                <div class="unread-badge" id="messagesBadge" style="display: none;">0</div>
             </div>
             <div class="nav-item" data-page="shops" onclick="switchPage('shops')">
                 <div class="nav-icon">🏪</div>
@@ -2621,62 +1123,6 @@
             <div class="nav-item" data-page="settings" onclick="switchPage('settings')">
                 <div class="nav-icon">⚙️</div>
                 <div class="nav-label">设置</div>
-            </div>
-        </div>
-    </div>
-
-    <!-- 管理员面板模态框 -->
-    <div id="adminPanelModal" class="modal">
-        <div class="modal-content" style="max-width: 90%; max-height: 90%;">
-            <div class="modal-header">
-                <h3>⚙️ 系统管理</h3>
-                <button class="close-btn" onclick="hideAdminPanel()">&times;</button>
-            </div>
-            <div class="modal-body">
-                <div class="admin-tabs">
-                    <button class="tab-btn active" onclick="showAdminTab('overview')">📊 系统概览</button>
-                    <button class="tab-btn" onclick="showAdminTab('owners')">👥 店主管理</button>
-                    <button class="tab-btn" onclick="showAdminTab('shops')">🏪 店铺监控</button>
-                </div>
-                
-                <!-- 系统概览 -->
-                <div id="overviewTab" class="tab-content active">
-                    <div class="stats-grid">
-                        <div class="stat-card">
-                            <div class="stat-number" id="totalUsers">0</div>
-                            <div class="stat-label">总用户数</div>
-                        </div>
-                        <div class="stat-card">
-                            <div class="stat-number" id="totalShops">0</div>
-                            <div class="stat-label">总店铺数</div>
-                        </div>
-                        <div class="stat-card">
-                            <div class="stat-number" id="onlineUsers">0</div>
-                            <div class="stat-label">在线用户</div>
-                        </div>
-                    </div>
-                </div>
-
-                <!-- 店主管理 -->
-                <div id="ownersTab" class="tab-content">
-                    <div class="section-header">
-                        <h4>店主列表</h4>
-                        <button class="btn-primary" onclick="showCreateOwnerModal()">➕ 添加店主</button>
-                    </div>
-                    <div id="ownersList" class="users-list">
-                        <div class="loading">正在加载店主列表...</div>
-                    </div>
-                </div>
-
-                <!-- 店铺监控 -->
-                <div id="shopsTab" class="tab-content">
-                    <div class="section-header">
-                        <h4>所有店铺</h4>
-                    </div>
-                    <div id="allShopsList" class="shops-list">
-                        <div class="loading">正在加载店铺列表...</div>
-                    </div>
-                </div>
             </div>
         </div>
     </div>
@@ -2731,70 +1177,8 @@
                 <h3>🔧 管理面板</h3>
                 <button class="close-btn" onclick="hideAdminPanel()">&times;</button>
             </div>
-            <div class="modal-body">
-                <!-- 管理员导航标签 -->
-                <div class="tab-nav">
-                    <button class="tab-btn active" onclick="showAdminTab('overview')">📊 概览</button>
-                    <button class="tab-btn" onclick="showAdminTab('owners')">👥 店主</button>
-                    <button class="tab-btn" onclick="showAdminTab('shops')">🏪 店铺</button>
-                </div>
-
-                <!-- 系统概览标签页 -->
-                <div id="overviewTab" class="tab-content active">
-                    <div class="admin-section">
-                        <h4>📈 系统统计</h4>
-                        <div class="stats-grid" id="mobileSystemStats">
-                            <div class="stat-item">
-                                <div class="stat-number" id="mobileTotalUsers">-</div>
-                                <div class="stat-label">总用户数</div>
-                            </div>
-                            <div class="stat-item">
-                                <div class="stat-number" id="mobileTotalShops">-</div>
-                                <div class="stat-label">总店铺数</div>
-                            </div>
-                            <div class="stat-item">
-                                <div class="stat-number" id="mobileShopOwners">-</div>
-                                <div class="stat-label">店主数量</div>
-                            </div>
-                            <div class="stat-item">
-                                <div class="stat-number" id="mobileEmployees">-</div>
-                                <div class="stat-label">员工数量</div>
-                            </div>
-                        </div>
-                    </div>
-                </div>
-
-                <!-- 店主管理标签页 -->
-                <div id="ownersTab" class="tab-content" style="display: none;">
-                    <div class="admin-section">
-                        <div class="section-header">
-                            <h4>👥 店主管理</h4>
-                            <div class="search-box">
-                                <input type="text" id="mobileOwnerSearch" placeholder="搜索店主..." 
-                                       onkeyup="searchMobileShopOwners()">
-                                <button class="btn btn-small" onclick="searchMobileShopOwners()">🔍</button>
-                            </div>
-                        </div>
-                        
-                        <div class="owners-list" id="mobileOwnersList">
-                            <div class="loading">正在加载店主数据...</div>
-                        </div>
-                    </div>
-                </div>
-
-                <!-- 店铺监控标签页 -->
-                <div id="shopsTab" class="tab-content" style="display: none;">
-                    <div class="admin-section">
-                        <h4>🏪 店铺监控</h4>
-                        <div class="shops-monitor" id="mobileShopsMonitor">
-                            <div class="loading">正在加载店铺数据...</div>
-                        </div>
-                    </div>
-                </div>
-            </div>
-            <div class="modal-footer">
-                <button type="button" class="btn-secondary" onclick="hideAdminPanel()">关闭</button>
-                <button type="button" class="btn-primary" onclick="refreshMobileAdminData()">🔄 刷新</button>
+            <div class="modal-body" id="adminPanelContent">
+                <div class="loading">正在加载...</div>
             </div>
         </div>
     </div>
@@ -2874,27 +1258,21 @@
                     <div class="form-section">
                         <h4>基本设置</h4>
                         <div class="form-group">
-                            <label for="editShopName">店铺名称</label>
-                            <input type="text" id="editShopName">
+                            <label for="shopName">店铺名称</label>
+                            <input type="text" id="shopName">
                         </div>
                         <div class="form-group">
-                            <label for="editShopDomain">店铺域名</label>
-                            <input type="text" id="editShopDomain">
+                            <label for="shopDomain">店铺域名</label>
+                            <input type="text" id="shopDomain">
                         </div>
                         <div class="form-group">
-                            <label for="editShopDescription">店铺描述</label>
-                            <textarea id="editShopDescription" rows="3"></textarea>
+                            <label for="shopDescription">店铺描述</label>
+                            <textarea id="shopDescription" rows="3"></textarea>
                         </div>
                         <div class="form-actions">
                             <button onclick="saveShopSettings()" class="btn btn-primary">保存设置</button>
                         </div>
                     </div>
-=======
-            <!-- 消息页面 -->
-            <div class="page" id="messagesPage">
-                <div id="messageContent">
-                    <div class="loading">正在加载消息...</div>
->>>>>>> 3723938c
                 </div>
             </div>
         </div>
@@ -2949,759 +1327,6 @@
                 }
             }
 
-            static loadPageData(pageName, params) {
-                switch (pageName) {
-                    case 'home':
-                        HomeManager.loadData();
-                        break;
-                    case 'messages':
-                        loadMessageShopList();
-                        break;
-                    case 'shops':
-                        console.log('📱 切换到店铺页面');
-                        // 确保sessionId全局可访问
-                        window.sessionId = sessionId;
-                        console.log('🔍 使用sessionId:', sessionId);
-                        
-                        // 直接使用已测试过的旧版店铺管理系统
-                        console.log('🏪 调用 ShopManager.loadShops()');
-                        ShopManager.loadShops();
-                        break;
-                    case 'chat':
-                        MessageManager.loadChatMessages(params.shopId, params.userId);
-                        break;
-                }
-            }
-        }
-
-        // 首页管理
-        class HomeManager {
-            static async loadData() {
-                try {
-                    // 加载统计数据
-                    const response = await fetch('/api/admin/stats', {
-                        headers: { 'X-Session-Id': sessionId }
-                    });
-                    
-                    if (response.ok) {
-                        const stats = await response.json();
-                        document.getElementById('totalShops').textContent = stats.totalShops || 0;
-                        document.getElementById('totalMessages').textContent = stats.unreadMessages || 0;
-                    }
-
-                    // 显示管理员功能（如果是超级管理员）
-                    if (currentUser && currentUser.role === 'super_admin') {
-                        document.getElementById('adminActions').style.display = 'block';
-                    }
-                } catch (error) {
-                    console.error('加载首页数据失败:', error);
-                }
-            }
-        }
-
-        // 消息管理系统 - 复用之前开发的代码
-        class MessageManager {
-            static loadShopList() {
-                const content = document.getElementById('messagesContent');
-                const title = document.getElementById('messagesTitle');
-                
-                title.textContent = '店铺列表';
-                content.innerHTML = '<div class="loading">正在加载店铺...</div>';
-
-                setTimeout(() => {
-                    if (currentShops.length === 0) {
-                        content.innerHTML = `
-                            <div class="empty-state">
-                                <div class="empty-icon">🏪</div>
-                                <div>暂无店铺</div>
-                                <small>请先创建店铺</small>
-                            </div>
-                        `;
-                        return;
-                    }
-
-                    const shopListHTML = currentShops.map(shop => {
-                        const unreadCount = messageCounters[shop.id] || 0;
-                        return `
-                            <div class="shop-item" onclick="MessageManager.viewShopConversations('${shop.id}')">
-                                <div class="shop-avatar">${shop.name.charAt(0)}</div>
-                                <div class="shop-info">
-                                    <div class="shop-name">${shop.name}</div>
-                                    <div class="shop-domain">${shop.domain}</div>
-                                </div>
-                                ${unreadCount > 0 ? `<div class="unread-badge">${unreadCount}</div>` : ''}
-                            </div>
-                        `;
-                    }).join('');
-
-                    content.innerHTML = `<div class="shop-list">${shopListHTML}</div>`;
-                }, 500);
-            }
-
-            static viewShopConversations(shopId) {
-                const shop = currentShops.find(s => s.id === shopId);
-                if (!shop) return;
-
-                const content = document.getElementById('messagesContent');
-                const title = document.getElementById('messagesTitle');
-                
-                title.textContent = shop.name;
-                content.innerHTML = '<div class="loading">正在加载对话...</div>';
-
-                // 模拟加载对话列表
-                setTimeout(() => {
-                    const mockConversations = [
-                        {
-                            userId: 'user_123',
-                            userName: '用户123',
-                            lastMessage: '你好，我想咨询一下产品信息',
-                            lastMessageTime: new Date(),
-                            unreadCount: 2
-                        }
-                    ];
-
-                    if (mockConversations.length === 0) {
-                        content.innerHTML = `
-                            <div class="empty-state">
-                                <div class="empty-icon">💬</div>
-                                <div>暂无对话</div>
-                                <small>等待用户发起对话</small>
-                            </div>
-                        `;
-                        return;
-                    }
-
-                    const conversationListHTML = mockConversations.map(conv => {
-                        return `
-                            <div class="conversation-item" onclick="MessageManager.openChat('${shopId}', '${conv.userId}')">
-                                <div class="user-avatar">${conv.userName.charAt(0)}</div>
-                                <div class="conversation-info">
-                                    <div class="conversation-meta">
-                                        <div class="user-name">${conv.userName}</div>
-                                        <div class="message-time">${this.formatTime(conv.lastMessageTime)}</div>
-                                    </div>
-                                    <div class="last-message">${conv.lastMessage}</div>
-                                </div>
-                                ${conv.unreadCount > 0 ? `<div class="unread-badge">${conv.unreadCount}</div>` : ''}
-                            </div>
-                        `;
-                    }).join('');
-
-                    content.innerHTML = conversationListHTML;
-                }, 500);
-            }
-
-            static openChat(shopId, userId) {
-                PageManager.switchPage('chat', { shopId, userId });
-            }
-
-            static loadChatMessages(shopId, userId) {
-                currentChatShop = shopId;
-                currentChatUser = userId;
-                
-                const shop = currentShops.find(s => s.id === shopId);
-                const title = document.getElementById('chatTitle');
-                const messagesContainer = document.getElementById('chatMessages');
-                
-                title.textContent = `${shop?.name || '店铺'} - 用户${userId}`;
-                messagesContainer.innerHTML = '<div class="loading">正在加载消息...</div>';
-
-                // 模拟加载聊天消息
-                setTimeout(() => {
-                    const mockMessages = [
-                        {
-                            id: '1',
-                            content: '你好，我想咨询一下产品信息',
-                            sender: 'user',
-                            timestamp: new Date(Date.now() - 60000)
-                        },
-                        {
-                            id: '2',
-                            content: '您好！请问您想了解哪方面的产品信息呢？',
-                            sender: 'admin',
-                            timestamp: new Date()
-                        }
-                    ];
-
-                    this.renderChatMessages(mockMessages);
-                }, 500);
-            }
-
-            static renderChatMessages(messages) {
-                const messagesContainer = document.getElementById('chatMessages');
-                
-                if (messages.length === 0) {
-                    messagesContainer.innerHTML = `
-                        <div class="empty-state">
-                            <div class="empty-icon">💭</div>
-                            <div>暂无消息</div>
-                            <small>开始对话吧</small>
-                        </div>
-                    `;
-                    return;
-                }
-
-                const messagesHTML = messages.map(message => {
-                    const senderClass = message.sender === 'user' ? 'user' : 'admin';
-                    return `
-                        <div class="message ${senderClass}">
-                            <div class="message-content">${message.content}</div>
-                            <div class="message-time">${this.formatTime(message.timestamp)}</div>
-                        </div>
-                    `;
-                }).join('');
-
-                messagesContainer.innerHTML = messagesHTML;
-                messagesContainer.scrollTop = messagesContainer.scrollHeight;
-            }
-
-            static formatTime(timestamp) {
-                const date = new Date(timestamp);
-                const now = new Date();
-                const diff = now - date;
-
-                if (diff < 60000) {
-                    return '刚刚';
-                } else if (diff < 3600000) {
-                    return `${Math.floor(diff / 60000)}分钟前`;
-                } else if (date.toDateString() === now.toDateString()) {
-                    return date.toLocaleTimeString('zh-CN', { hour: '2-digit', minute: '2-digit' });
-                } else {
-                    return date.toLocaleDateString('zh-CN', { month: '2-digit', day: '2-digit' });
-                }
-            }
-        }
-
-        // 店铺管理
-        class ShopManager {
-            static async loadShops() {
-                const content = document.getElementById('shopsContent');
-                content.innerHTML = '<div class="loading">正在加载店铺...</div>';
-
-                console.log('开始加载店铺, sessionId:', sessionId);
-
-                try {
-                    // 根据用户角色选择正确的API端点
-                    const apiEndpoint = currentUser && currentUser.role === 'super_admin' 
-                        ? '/api/admin/shops'  // 超级管理员看所有店铺
-                        : '/api/shops';       // 普通用户看自己的店铺
-                    
-                    console.log(`📡 使用API端点: ${apiEndpoint} (用户角色: ${currentUser?.role || '未知'})`);
-                    
-                    const response = await fetch(apiEndpoint, {
-                        headers: { 'X-Session-Id': sessionId }
-                    });
-
-                    console.log('API响应状态:', response.status, response.statusText);
-
-                    if (response.ok) {
-                        const responseData = await response.json();
-                        console.log('📦 API返回的原始数据:', responseData);
-                        console.log('📦 数据类型:', typeof responseData);
-                        
-                        // 处理不同的响应格式
-                        let currentShops;
-                        if (Array.isArray(responseData)) {
-                            // 直接是数组格式 (来自 /api/shops)
-                            currentShops = responseData;
-                            console.log('📦 检测到数组格式响应');
-                        } else if (responseData && responseData.shops && Array.isArray(responseData.shops)) {
-                            // 包装对象格式 (来自 /api/auth/me 或其他端点)
-                            currentShops = responseData.shops;
-                            console.log('📦 检测到对象包装格式响应，提取 shops 数组');
-                        } else {
-                            console.error('❌ 无法识别的响应格式:', responseData);
-                            throw new Error(`API返回数据格式错误: 期望数组或包含shops的对象，实际收到 ${typeof responseData}`);
-                        }
-                        
-                        console.log('📦 是否为数组:', Array.isArray(currentShops));
-                        
-                        // 确保数据是数组格式
-                        if (!Array.isArray(currentShops)) {
-                            console.error('❌ 处理后的数据仍不是数组格式:', currentShops);
-                            content.innerHTML = '<div class="empty-state"><div class="empty-icon">❌</div><div>数据格式错误</div></div>';
-                            return;
-                        }
-                        
-                        console.log('✅ 收到店铺数据:', currentShops.length, '个店铺');
-                        if (currentShops.length > 0) {
-                            console.log('📄 店铺数据预览:', currentShops.slice(0, 2));
-                        }
-                        this.renderShops(currentShops);
-                    } else {
-                        const errorText = await response.text();
-                        console.error('API响应错误:', errorText);
-                        content.innerHTML = '<div class="empty-state"><div class="empty-icon">❌</div><div>加载失败: ' + response.status + '</div></div>';
-                    }
-                } catch (error) {
-                    console.error('加载店铺失败:', error);
-                    content.innerHTML = '<div class="empty-state"><div class="empty-icon">❌</div><div>网络错误</div></div>';
-                }
-            }
-
-            static renderShops(shops) {
-                const content = document.getElementById('shopsContent');
-
-                console.log('开始渲染店铺列表，店铺数量:', shops.length);
-
-                if (shops.length === 0) {
-                    content.innerHTML = `
-                        <div class="empty-state">
-                            <div class="empty-icon">🏪</div>
-                            <div>暂无店铺</div>
-                            <small>点击创建按钮添加第一个店铺</small>
-                        </div>
-                    `;
-                    return;
-                }
-
-                const shopsHTML = shops.map((shop, index) => {
-                    if (index < 3) {
-                        console.log(`店铺${index}:`, shop.name, shop.domain, shop.approvalStatus);
-                    }
-                    const statusClass = this.getStatusClass(shop.approvalStatus || shop.status);
-                    const statusText = this.getStatusText(shop.approvalStatus || shop.status);
-
-                    return `
-                        <div class="shop-item">
-                            <div class="shop-avatar">${shop.name.charAt(0)}</div>
-                            <div class="shop-info">
-                                <div class="shop-name">${shop.name}</div>
-                                <div class="shop-domain">${shop.domain}</div>
-                                <div class="shop-status ${statusClass}">${statusText}</div>
-                            </div>
-                            <div class="shop-actions">
-                                <button class="shop-btn primary" onclick="ShopManager.manageShop('${shop.id}')">管理</button>
-                                <button class="shop-btn success" onclick="MessageManager.viewShopConversations('${shop.id}')">💬 消息</button>
-                                <button class="shop-btn primary" onclick="viewMobileShopMessages('${shop.id}')">📄 消息详情</button>
-                                ${shop.status === 'approved' ? 
-                                    `<button class="shop-btn info" onclick="generateMobileIntegrationCode('${shop.id}')">📋 代码</button>
-                                     <button class="shop-btn warning" onclick="editMobileShopInfo('${shop.id}')">✏️ 编辑</button>` : ''
-                                }
-                                ${shop.status === 'pending' ? 
-                                    `<button class="shop-btn warning" onclick="payToActivateShop('${shop.id}')">💰 付费开通</button>
-                                     <button class="shop-btn secondary" onclick="editMobilePendingShop('${shop.id}')">📝 编辑</button>
-                                     <button class="shop-btn info" onclick="resubmitMobileShop('${shop.id}')">🔄 重新提交</button>` : 
-                                    `<button class="shop-btn info" onclick="renewShop('${shop.id}')">🔄 续费</button>
-                                     <button class="shop-btn warning" onclick="editMobileShopInfo('${shop.id}')">✏️ 编辑</button>`
-                                }
-                            </div>
-                        </div>
-                    `;
-                }).join('');
-
-                content.innerHTML = `<div class="shop-list">${shopsHTML}</div>`;
-            }
-
-            static getStatusClass(status) {
-                const statusMap = {
-                    'approved': 'active',
-                    'active': 'active',
-                    'pending': 'pending', 
-                    'expired': 'expired',
-                    'inactive': 'expired',
-                    'rejected': 'expired'
-                };
-                return statusMap[status] || 'pending';
-            }
-
-            static getStatusText(status) {
-                const statusMap = {
-                    'approved': '✅ 已审核',
-                    'active': '✅ 正常',
-                    'pending': '⏳ 待审核',
-                    'expired': '❌ 已过期',
-                    'inactive': '⏸️ 未激活',
-                    'rejected': '❌ 已拒绝'
-                };
-                return statusMap[status] || '未知状态';
-            }
-
-            static manageShop(shopId) {
-                console.log('🏪 打开店铺管理:', shopId);
-                openShopManageModal(shopId);
-            }
-        }
-
-        // 认证管理
-        class AuthManager {
-            static async login(username, password) {
-                try {
-                    const response = await fetch('/api/auth/login', {
-                        method: 'POST',
-                        headers: { 'Content-Type': 'application/json' },
-                        body: JSON.stringify({ username, password })
-                    });
-
-                    const data = await response.json();
-                    
-                    if (response.ok) {
-                        currentUser = data.user;
-                        sessionId = data.sessionId;
-                        
-                        // 持久化sessionId到localStorage
-                        localStorage.setItem('sessionId', sessionId);
-                        localStorage.setItem('currentUser', JSON.stringify(currentUser));
-                        
-                        // 全局设置sessionId供模块使用
-                        window.sessionId = sessionId;
-                        window.currentUser = currentUser;
-                        
-                        console.log('✅ 登录成功，用户:', currentUser.username, 'SessionId:', sessionId);
-                        
-                        document.getElementById('loginContainer').style.display = 'none';
-                        document.getElementById('appContainer').style.display = 'flex';
-                        
-                        // 更新用户信息显示
-                        document.getElementById('userInfo').textContent = `${currentUser.username} (${this.getRoleText(currentUser.role)})`;
-                        
-                        // 加载初始数据
-                        HomeManager.loadData();
-                        
-                        // 检查管理员控件
-                        checkAdminControls();
-                        
-                        // 预初始化店铺管理模块
-                        if (window.mobileShopManager) {
-                            console.log('🏪 预初始化店铺管理模块');
-                            // 先不加载数据，等切换到店铺页面时再加载
-                        }
-                        ShopManager.loadShops();
-                        
-                        return { success: true };
-                    } else {
-                        return { success: false, error: data.error };
-                    }
-                } catch (error) {
-                    return { success: false, error: '网络错误，请稍后重试' };
-                }
-            }
-
-            static getRoleText(role) {
-                const roleMap = {
-                    'super_admin': '超级管理员',
-                    'admin': '管理员',
-                    'user': '店主'
-                };
-                return roleMap[role] || '用户';
-            }
-
-            static logout() {
-                if (confirm('确定要退出登录吗？')) {
-                    currentUser = null;
-                    sessionId = null;
-                    currentShops = [];
-                    
-                    // 清除localStorage中的会话数据
-                    localStorage.removeItem('sessionId');
-                    localStorage.removeItem('currentUser');
-                    
-                    document.getElementById('loginContainer').style.display = 'flex';
-                    document.getElementById('appContainer').style.display = 'none';
-                    
-                    // 重置页面状态
-                    PageManager.switchPage('home');
-                    pageStack = ['home'];
-                }
-            }
-
-<<<<<<< HEAD
-            static async register(userData) {
-                try {
-                    const response = await fetch('/api/auth/register', {
-                        method: 'POST',
-                        headers: { 'Content-Type': 'application/json' },
-                        body: JSON.stringify(userData)
-                    });
-=======
-        <!-- 底部导航栏 -->
-        <div class="bottom-nav">
-            <div class="nav-item active" data-page="home" onclick="switchPage('home')">
-                <div class="nav-icon">🏠</div>
-                <div class="nav-label">首页</div>
-            </div>
-            <div class="nav-item" data-page="messages" onclick="switchPage('messages')">
-                <div class="nav-icon">💬</div>
-                <div class="nav-label">消息</div>
-                <div class="unread-badge" id="messagesBadge" style="display: none;">0</div>
-            </div>
-            <div class="nav-item" data-page="shops" onclick="switchPage('shops')">
-                <div class="nav-icon">🏪</div>
-                <div class="nav-label">店铺</div>
-            </div>
-            <div class="nav-item" data-page="settings" onclick="switchPage('settings')">
-                <div class="nav-icon">⚙️</div>
-                <div class="nav-label">设置</div>
-            </div>
-        </div>
-    </div>
->>>>>>> 3723938c
-
-                    const data = await response.json();
-                    
-                    if (response.ok) {
-                        return { success: true, message: '注册成功！请使用新账号登录。' };
-                    } else {
-                        return { success: false, error: data.error || '注册失败' };
-                    }
-                } catch (error) {
-                    return { success: false, error: '网络错误，请稍后重试' };
-                }
-            }
-        }
-
-        // 店铺创建
-        async function createShop() {
-            console.log('📝 开始创建店铺...');
-            
-            const form = document.getElementById('createShopForm');
-            const formData = new FormData(form);
-            
-            const shopName = formData.get('shopName');
-            const shopDomain = formData.get('shopDomain');
-            const shopDescription = formData.get('shopDescription');
-            
-            console.log('📝 表单数据:', { shopName, shopDomain, shopDescription });
-            
-            if (!shopName || !shopDomain || !shopDescription) {
-                alert('请填写完整的店铺信息');
-                return;
-            }
-            
-            try {
-                const sessionId = localStorage.getItem('sessionId');
-                console.log('🔑 SessionId:', sessionId);
-                
-                if (!sessionId) {
-                    alert('请先登录');
-                    return;
-                }
-                
-                const requestBody = {
-                    name: shopName,
-                    domain: shopDomain,
-                    description: shopDescription
-                };
-                
-                console.log('📤 发送请求:', requestBody);
-                
-                const response = await fetch('/api/shops', {
-                    method: 'POST',
-                    headers: { 
-                        'Content-Type': 'application/json',
-                        'X-Session-Id': sessionId
-                    },
-                    body: JSON.stringify(requestBody)
-                });
-
-                console.log('📥 响应状态:', response.status);
-                const data = await response.json();
-                console.log('📥 响应数据:', data);
-                
-                if (response.ok) {
-                    alert('✅ 店铺创建成功！请等待审核。');
-                    hideCreateShopModal();
-                    form.reset();
-                    ShopManager.loadShops(); // 重新加载店铺列表
-                } else {
-                    alert('❌ ' + (data.error || '创建失败，请重试'));
-                }
-            } catch (error) {
-                console.error('❌ 创建店铺错误:', error);
-                alert('网络错误，请稍后重试: ' + error.message);
-            }
-        }
-
-        // 模态框管理
-        function showCreateShopModal() {
-            console.log('🏪 显示创建店铺模态框');
-            const modal = document.getElementById('createShopModal');
-            if (modal) {
-                modal.style.display = 'flex';
-                console.log('✅ 模态框已显示');
-            } else {
-                console.error('❌ 找不到创建店铺模态框元素');
-            }
-        }
-
-        function hideCreateShopModal() {
-            console.log('🏪 隐藏创建店铺模态框');
-            const modal = document.getElementById('createShopModal');
-            if (modal) {
-                modal.style.display = 'none';
-                console.log('✅ 模态框已隐藏');
-            }
-        }
-
-        function showProfileModal() {
-            const modal = document.getElementById('profileModal');
-            const content = document.getElementById('profileContent');
-            
-            content.innerHTML = `
-                <form id="mobileProfileForm">
-                    <div class="profile-section">
-                        <div class="profile-avatar">
-                            <div class="avatar-icon">👤</div>
-                        </div>
-                        <h3>${currentUser?.username || '未知用户'}</h3>
-                        <p class="role-badge">${AuthManager.getRoleText(currentUser?.role)}</p>
-                    </div>
-                    
-                    <div class="form-section">
-                        <h4>📝 基本信息</h4>
-                        <div class="form-group">
-                            <label for="mobileProfileUsername">用户名</label>
-                            <input type="text" id="mobileProfileUsername" value="${currentUser?.username || ''}" required>
-                        </div>
-                        <div class="form-group">
-                            <label for="mobileProfileEmail">邮箱</label>
-                            <input type="email" id="mobileProfileEmail" value="${currentUser?.email || ''}" required>
-                        </div>
-                    </div>
-                    
-                    <div class="form-section">
-                        <h4>🔒 修改密码</h4>
-                        <div class="form-group">
-                            <label for="mobileCurrentPassword">当前密码</label>
-                            <input type="password" id="mobileCurrentPassword" placeholder="输入当前密码">
-                        </div>
-                        <div class="form-group">
-                            <label for="mobileNewPassword">新密码</label>
-                            <input type="password" id="mobileNewPassword" placeholder="输入新密码">
-                        </div>
-                        <div class="form-group">
-                            <label for="mobileConfirmPassword">确认密码</label>
-                            <input type="password" id="mobileConfirmPassword" placeholder="再次输入新密码">
-                        </div>
-                    </div>
-                </form>
-                
-                <div class="modal-footer">
-                    <button class="btn-secondary" onclick="hideProfileModal()">取消</button>
-                    <button class="btn-primary" onclick="submitMobileProfileForm()">保存修改</button>
-                </div>
-            `;
-            
-            modal.style.display = 'flex';
-        }
-
-        function hideProfileModal() {
-            document.getElementById('profileModal').style.display = 'none';
-        }
-
-        // 提交个人资料表单
-        async function submitMobileProfileForm() {
-            const username = document.getElementById('mobileProfileUsername').value;
-            const email = document.getElementById('mobileProfileEmail').value;
-            const currentPassword = document.getElementById('mobileCurrentPassword').value;
-            const newPassword = document.getElementById('mobileNewPassword').value;
-            const confirmPassword = document.getElementById('mobileConfirmPassword').value;
-            
-            // 验证表单
-            if (!username || !email) {
-                alert('用户名和邮箱为必填项');
-                return;
-            }
-            
-            // 如果要修改密码，验证密码字段
-            if (newPassword || currentPassword) {
-                if (!currentPassword) {
-                    alert('修改密码需要提供当前密码');
-                    return;
-                }
-                if (!newPassword) {
-                    alert('请输入新密码');
-                    return;
-                }
-                if (newPassword !== confirmPassword) {
-                    alert('两次输入的新密码不一致');
-                    return;
-                }
-                if (newPassword.length < 6) {
-                    alert('新密码长度至少6位');
-                    return;
-                }
-            }
-            
-            try {
-                const sessionId = localStorage.getItem('sessionId');
-                const updateData = { username, email };
-                
-                if (newPassword) {
-                    updateData.currentPassword = currentPassword;
-                    updateData.newPassword = newPassword;
-                }
-                
-                const response = await fetch('/api/user/profile', {
-                    method: 'PUT',
-                    headers: {
-                        'Content-Type': 'application/json',
-                        'X-Session-Id': sessionId
-                    },
-                    body: JSON.stringify(updateData)
-                });
-                
-                if (response.ok) {
-                    const result = await response.json();
-                    alert('个人资料更新成功！');
-                    
-                    // 更新本地用户信息
-                    currentUser.username = username;
-                    currentUser.email = email;
-                    localStorage.setItem('currentUser', JSON.stringify(currentUser));
-                    
-                    // 更新界面显示
-                    document.getElementById('userInfo').textContent = `${currentUser.username} (${AuthManager.getRoleText(currentUser.role)})`;
-                    
-                    hideProfileModal();
-                } else {
-                    const error = await response.json();
-                    alert('更新失败: ' + error.error);
-                }
-            } catch (error) {
-                console.error('更新个人资料失败:', error);
-                alert('网络错误，请重试');
-            }
-        }
-
-<<<<<<< HEAD
-        function showAdminPanel() {
-            console.log('🔧 显示管理员面板');
-            document.getElementById('adminPanelModal').style.display = 'flex';
-            loadMobileAdminData();
-        }
-
-        function hideAdminPanel() {
-            document.getElementById('adminPanelModal').style.display = 'none';
-        }
-
-        // 管理员面板标签切换
-        function showAdminTab(tabName) {
-            // 隐藏所有标签内容
-            document.querySelectorAll('#adminPanelModal .tab-content').forEach(tab => {
-                tab.style.display = 'none';
-            });
-            
-            // 移除所有标签按钮的活动状态
-            document.querySelectorAll('#adminPanelModal .tab-btn').forEach(btn => {
-                btn.classList.remove('active');
-            });
-            
-            // 显示选中的标签内容
-            const targetTab = document.getElementById(tabName + 'Tab');
-            if (targetTab) {
-                targetTab.style.display = 'block';
-            }
-            
-            // 激活对应的标签按钮
-            event.target.classList.add('active');
-            
-            // 根据标签加载对应数据
-            if (tabName === 'owners') {
-                loadMobileShopOwners();
-            } else if (tabName === 'shops') {
-                loadMobileShopsMonitor();
-=======
             static loadPageData(pageName, params) {
                 switch (pageName) {
                     case 'home':
@@ -3747,894 +1372,507 @@
                         MessageManager.loadChatMessages(params.shopId, params.userId);
                         break;
                 }
->>>>>>> 3723938c
-            }
-        }
-
-        // 加载管理员数据
-        async function loadMobileAdminData() {
-            console.log('📊 加载管理员数据');
+            }
+        }
+
+        // 首页管理
+        class HomeManager {
+            static async loadData() {
+                try {
+                    // 加载统计数据
+                    const response = await fetch('/api/admin/stats', {
+                        headers: { 'X-Session-Id': sessionId }
+                    });
+                    
+                    if (response.ok) {
+                        const stats = await response.json();
+                        document.getElementById('totalShops').textContent = stats.totalShops || 0;
+                        document.getElementById('totalMessages').textContent = stats.unreadMessages || 0;
+                    }
+
+                    // 显示管理员功能（如果是超级管理员）
+                    if (currentUser && currentUser.role === 'super_admin') {
+                        document.getElementById('adminActions').style.display = 'block';
+                    }
+                } catch (error) {
+                    console.error('加载首页数据失败:', error);
+                }
+            }
+        }
+
+        // 消息管理系统 - 复用之前开发的代码
+        class MessageManager {
+            static loadShopList() {
+                const content = document.getElementById('messagesContent');
+                const title = document.getElementById('messagesTitle');
+                
+                title.textContent = '店铺列表';
+                content.innerHTML = '<div class="loading">正在加载店铺...</div>';
+
+                setTimeout(() => {
+                    if (currentShops.length === 0) {
+                        content.innerHTML = `
+                            <div class="empty-state">
+                                <div class="empty-icon">🏪</div>
+                                <div>暂无店铺</div>
+                                <small>请先创建店铺</small>
+                            </div>
+                        `;
+                        return;
+                    }
+
+                    const shopListHTML = currentShops.map(shop => {
+                        const unreadCount = messageCounters[shop.id] || 0;
+                        return `
+                            <div class="shop-item" onclick="MessageManager.viewShopConversations('${shop.id}')">
+                                <div class="shop-avatar">${shop.name.charAt(0)}</div>
+                                <div class="shop-info">
+                                    <div class="shop-name">${shop.name}</div>
+                                    <div class="shop-domain">${shop.domain}</div>
+                                </div>
+                                ${unreadCount > 0 ? `<div class="unread-badge">${unreadCount}</div>` : ''}
+                            </div>
+                        `;
+                    }).join('');
+
+                    content.innerHTML = `<div class="shop-list">${shopListHTML}</div>`;
+                }, 500);
+            }
+
+            static viewShopConversations(shopId) {
+                const shop = currentShops.find(s => s.id === shopId);
+                if (!shop) return;
+
+                const content = document.getElementById('messagesContent');
+                const title = document.getElementById('messagesTitle');
+                
+                title.textContent = shop.name;
+                content.innerHTML = '<div class="loading">正在加载对话...</div>';
+
+                // 模拟加载对话列表
+                setTimeout(() => {
+                    const mockConversations = [
+                        {
+                            userId: 'user_123',
+                            userName: '用户123',
+                            lastMessage: '你好，我想咨询一下产品信息',
+                            lastMessageTime: new Date(),
+                            unreadCount: 2
+                        }
+                    ];
+
+                    if (mockConversations.length === 0) {
+                        content.innerHTML = `
+                            <div class="empty-state">
+                                <div class="empty-icon">💬</div>
+                                <div>暂无对话</div>
+                                <small>等待用户发起对话</small>
+                            </div>
+                        `;
+                        return;
+                    }
+
+                    const conversationListHTML = mockConversations.map(conv => {
+                        return `
+                            <div class="conversation-item" onclick="MessageManager.openChat('${shopId}', '${conv.userId}')">
+                                <div class="user-avatar">${conv.userName.charAt(0)}</div>
+                                <div class="conversation-info">
+                                    <div class="conversation-meta">
+                                        <div class="user-name">${conv.userName}</div>
+                                        <div class="message-time">${this.formatTime(conv.lastMessageTime)}</div>
+                                    </div>
+                                    <div class="last-message">${conv.lastMessage}</div>
+                                </div>
+                                ${conv.unreadCount > 0 ? `<div class="unread-badge">${conv.unreadCount}</div>` : ''}
+                            </div>
+                        `;
+                    }).join('');
+
+                    content.innerHTML = conversationListHTML;
+                }, 500);
+            }
+
+            static openChat(shopId, userId) {
+                PageManager.switchPage('chat', { shopId, userId });
+            }
+
+            static loadChatMessages(shopId, userId) {
+                currentChatShop = shopId;
+                currentChatUser = userId;
+                
+                const shop = currentShops.find(s => s.id === shopId);
+                const title = document.getElementById('chatTitle');
+                const messagesContainer = document.getElementById('chatMessages');
+                
+                title.textContent = `${shop?.name || '店铺'} - 用户${userId}`;
+                messagesContainer.innerHTML = '<div class="loading">正在加载消息...</div>';
+
+                // 模拟加载聊天消息
+                setTimeout(() => {
+                    const mockMessages = [
+                        {
+                            id: '1',
+                            content: '你好，我想咨询一下产品信息',
+                            sender: 'user',
+                            timestamp: new Date(Date.now() - 60000)
+                        },
+                        {
+                            id: '2',
+                            content: '您好！请问您想了解哪方面的产品信息呢？',
+                            sender: 'admin',
+                            timestamp: new Date()
+                        }
+                    ];
+
+                    this.renderChatMessages(mockMessages);
+                }, 500);
+            }
+
+            static renderChatMessages(messages) {
+                const messagesContainer = document.getElementById('chatMessages');
+                
+                if (messages.length === 0) {
+                    messagesContainer.innerHTML = `
+                        <div class="empty-state">
+                            <div class="empty-icon">💭</div>
+                            <div>暂无消息</div>
+                            <small>开始对话吧</small>
+                        </div>
+                    `;
+                    return;
+                }
+
+                const messagesHTML = messages.map(message => {
+                    const senderClass = message.sender === 'user' ? 'user' : 'admin';
+                    return `
+                        <div class="message ${senderClass}">
+                            <div class="message-content">${message.content}</div>
+                            <div class="message-time">${this.formatTime(message.timestamp)}</div>
+                        </div>
+                    `;
+                }).join('');
+
+                messagesContainer.innerHTML = messagesHTML;
+                messagesContainer.scrollTop = messagesContainer.scrollHeight;
+            }
+
+            static formatTime(timestamp) {
+                const date = new Date(timestamp);
+                const now = new Date();
+                const diff = now - date;
+
+                if (diff < 60000) {
+                    return '刚刚';
+                } else if (diff < 3600000) {
+                    return `${Math.floor(diff / 60000)}分钟前`;
+                } else if (date.toDateString() === now.toDateString()) {
+                    return date.toLocaleTimeString('zh-CN', { hour: '2-digit', minute: '2-digit' });
+                } else {
+                    return date.toLocaleDateString('zh-CN', { month: '2-digit', day: '2-digit' });
+                }
+            }
+        }
+
+        // 店铺管理
+        class ShopManager {
+            static async loadShops() {
+                const content = document.getElementById('shopsContent');
+                content.innerHTML = '<div class="loading">正在加载店铺...</div>';
+
+                console.log('开始加载店铺, sessionId:', sessionId);
+
+                try {
+                    // 根据用户角色选择正确的API端点
+                    const apiEndpoint = currentUser && currentUser.role === 'super_admin' 
+                        ? '/api/admin/shops'  // 超级管理员看所有店铺
+                        : '/api/shops';       // 普通用户看自己的店铺
+                    
+                    console.log(`📡 使用API端点: ${apiEndpoint} (用户角色: ${currentUser?.role || '未知'})`);
+                    
+                    const response = await fetch(apiEndpoint, {
+                        headers: { 'X-Session-Id': sessionId }
+                    });
+
+                    console.log('API响应状态:', response.status, response.statusText);
+
+                    if (response.ok) {
+                        const responseData = await response.json();
+                        console.log('📦 API返回的原始数据:', responseData);
+                        console.log('📦 数据类型:', typeof responseData);
+                        
+                        // 处理不同的响应格式
+                        let currentShops;
+                        if (Array.isArray(responseData)) {
+                            // 直接是数组格式 (来自 /api/shops)
+                            currentShops = responseData;
+                            console.log('📦 检测到数组格式响应');
+                        } else if (responseData && responseData.shops && Array.isArray(responseData.shops)) {
+                            // 包装对象格式 (来自 /api/auth/me 或其他端点)
+                            currentShops = responseData.shops;
+                            console.log('📦 检测到对象包装格式响应，提取 shops 数组');
+                        } else {
+                            console.error('❌ 无法识别的响应格式:', responseData);
+                            throw new Error(`API返回数据格式错误: 期望数组或包含shops的对象，实际收到 ${typeof responseData}`);
+                        }
+                        
+                        console.log('📦 是否为数组:', Array.isArray(currentShops));
+                        
+                        // 确保数据是数组格式
+                        if (!Array.isArray(currentShops)) {
+                            console.error('❌ 处理后的数据仍不是数组格式:', currentShops);
+                            content.innerHTML = '<div class="empty-state"><div class="empty-icon">❌</div><div>数据格式错误</div></div>';
+                            return;
+                        }
+                        
+                        console.log('✅ 收到店铺数据:', currentShops.length, '个店铺');
+                        if (currentShops.length > 0) {
+                            console.log('📄 店铺数据预览:', currentShops.slice(0, 2));
+                        }
+                        this.renderShops(currentShops);
+                    } else {
+                        const errorText = await response.text();
+                        console.error('API响应错误:', errorText);
+                        content.innerHTML = '<div class="empty-state"><div class="empty-icon">❌</div><div>加载失败: ' + response.status + '</div></div>';
+                    }
+                } catch (error) {
+                    console.error('加载店铺失败:', error);
+                    content.innerHTML = '<div class="empty-state"><div class="empty-icon">❌</div><div>网络错误</div></div>';
+                }
+            }
+
+            static renderShops(shops) {
+                const content = document.getElementById('shopsContent');
+
+                console.log('开始渲染店铺列表，店铺数量:', shops.length);
+
+                if (shops.length === 0) {
+                    content.innerHTML = `
+                        <div class="empty-state">
+                            <div class="empty-icon">🏪</div>
+                            <div>暂无店铺</div>
+                            <small>点击创建按钮添加第一个店铺</small>
+                        </div>
+                    `;
+                    return;
+                }
+
+                const shopsHTML = shops.map((shop, index) => {
+                    if (index < 3) {
+                        console.log(`店铺${index}:`, shop.name, shop.domain, shop.approvalStatus);
+                    }
+                    const statusClass = this.getStatusClass(shop.approvalStatus || shop.status);
+                    const statusText = this.getStatusText(shop.approvalStatus || shop.status);
+
+                    return `
+                        <div class="shop-item">
+                            <div class="shop-avatar">${shop.name.charAt(0)}</div>
+                            <div class="shop-info">
+                                <div class="shop-name">${shop.name}</div>
+                                <div class="shop-domain">${shop.domain}</div>
+                                <div class="shop-status ${statusClass}">${statusText}</div>
+                            </div>
+                            <div class="shop-actions">
+                                <button class="shop-btn primary" onclick="ShopManager.manageShop('${shop.id}')">管理</button>
+                                <button class="shop-btn success" onclick="MessageManager.viewShopConversations('${shop.id}')">消息</button>
+                            </div>
+                        </div>
+                    `;
+                }).join('');
+
+                content.innerHTML = `<div class="shop-list">${shopsHTML}</div>`;
+            }
+
+            static getStatusClass(status) {
+                const statusMap = {
+                    'approved': 'active',
+                    'active': 'active',
+                    'pending': 'pending', 
+                    'expired': 'expired',
+                    'inactive': 'expired',
+                    'rejected': 'expired'
+                };
+                return statusMap[status] || 'pending';
+            }
+
+            static getStatusText(status) {
+                const statusMap = {
+                    'approved': '✅ 已审核',
+                    'active': '✅ 正常',
+                    'pending': '⏳ 待审核',
+                    'expired': '❌ 已过期',
+                    'inactive': '⏸️ 未激活',
+                    'rejected': '❌ 已拒绝'
+                };
+                return statusMap[status] || '未知状态';
+            }
+
+            static manageShop(shopId) {
+                console.log('🏪 打开店铺管理:', shopId);
+                openShopManageModal(shopId);
+            }
+        }
+
+        // 认证管理
+        class AuthManager {
+            static async login(username, password) {
+                try {
+                    const response = await fetch('/api/auth/login', {
+                        method: 'POST',
+                        headers: { 'Content-Type': 'application/json' },
+                        body: JSON.stringify({ username, password })
+                    });
+
+                    const data = await response.json();
+                    
+                    if (response.ok) {
+                        currentUser = data.user;
+                        sessionId = data.sessionId;
+                        
+                        // 持久化sessionId到localStorage
+                        localStorage.setItem('sessionId', sessionId);
+                        localStorage.setItem('currentUser', JSON.stringify(currentUser));
+                        
+                        // 全局设置sessionId供模块使用
+                        window.sessionId = sessionId;
+                        window.currentUser = currentUser;
+                        
+                        console.log('✅ 登录成功，用户:', currentUser.username, 'SessionId:', sessionId);
+                        
+                        document.getElementById('loginContainer').style.display = 'none';
+                        document.getElementById('appContainer').style.display = 'flex';
+                        
+                        // 更新用户信息显示
+                        document.getElementById('userInfo').textContent = `${currentUser.username} (${this.getRoleText(currentUser.role)})`;
+                        
+                        // 加载初始数据
+                        HomeManager.loadData();
+                        
+                        // 预初始化店铺管理模块
+                        if (window.mobileShopManager) {
+                            console.log('🏪 预初始化店铺管理模块');
+                            // 先不加载数据，等切换到店铺页面时再加载
+                        }
+                        ShopManager.loadShops();
+                        
+                        return { success: true };
+                    } else {
+                        return { success: false, error: data.error };
+                    }
+                } catch (error) {
+                    return { success: false, error: '网络错误，请稍后重试' };
+                }
+            }
+
+            static getRoleText(role) {
+                const roleMap = {
+                    'super_admin': '超级管理员',
+                    'admin': '管理员',
+                    'user': '店主'
+                };
+                return roleMap[role] || '用户';
+            }
+
+            static logout() {
+                if (confirm('确定要退出登录吗？')) {
+                    currentUser = null;
+                    sessionId = null;
+                    currentShops = [];
+                    
+                    // 清除localStorage中的会话数据
+                    localStorage.removeItem('sessionId');
+                    localStorage.removeItem('currentUser');
+                    
+                    document.getElementById('loginContainer').style.display = 'flex';
+                    document.getElementById('appContainer').style.display = 'none';
+                    
+                    // 重置页面状态
+                    PageManager.switchPage('home');
+                    pageStack = ['home'];
+                }
+            }
+        }
+
+        // 店铺创建
+        async function createShop() {
+            const form = document.getElementById('createShopForm');
+            const formData = new FormData(form);
+            
             try {
-                const sessionId = localStorage.getItem('sessionId');
-                const response = await fetch('/api/admin/stats', {
-                    headers: { 'X-Session-Id': sessionId }
+                const response = await fetch('/api/shops/create', {
+                    method: 'POST',
+                    headers: { 
+                        'Content-Type': 'application/json',
+                        'X-Session-Id': sessionId
+                    },
+                    body: JSON.stringify({
+                        name: formData.get('shopName'),
+                        domain: formData.get('shopDomain'),
+                        description: formData.get('shopDescription')
+                    })
                 });
 
+                const data = await response.json();
+                
                 if (response.ok) {
-                    const stats = await response.json();
-                    updateMobileSystemStats(stats);
+                    alert('店铺创建成功！请等待审核。');
+                    hideCreateShopModal();
+                    form.reset();
+                    ShopManager.loadShops(); // 重新加载店铺列表
                 } else {
-                    console.error('获取系统统计失败');
+                    alert(data.error || '创建失败，请重试');
                 }
             } catch (error) {
-                console.error('加载管理员数据失败:', error);
-            }
-        }
-
-        // 更新系统统计
-        function updateMobileSystemStats(stats) {
-            document.getElementById('mobileTotalUsers').textContent = stats.totalUsers || 0;
-            document.getElementById('mobileTotalShops').textContent = stats.totalShops || 0;
-            document.getElementById('mobileShopOwners').textContent = stats.shopOwners || 0;
-            document.getElementById('mobileEmployees').textContent = stats.employees || 0;
-        }
-
-        // 加载店主列表
-        async function loadMobileShopOwners() {
-            const ownersList = document.getElementById('mobileOwnersList');
-            ownersList.innerHTML = '<div class="loading">正在加载店主数据...</div>';
+                alert('网络错误，请稍后重试');
+            }
+        }
+
+        // 模态框管理
+        function showCreateShopModal() {
+            document.getElementById('createShopModal').style.display = 'flex';
+        }
+
+        function hideCreateShopModal() {
+            document.getElementById('createShopModal').style.display = 'none';
+        }
+
+        function showProfileModal() {
+            const modal = document.getElementById('profileModal');
+            const content = document.getElementById('profileContent');
             
-            try {
-                const sessionId = localStorage.getItem('sessionId');
-                const response = await fetch('/api/admin/shop-owners', {
-                    headers: { 'X-Session-Id': sessionId }
-                });
-
-                if (response.ok) {
-                    const owners = await response.json();
-                    renderMobileShopOwners(owners);
-                } else {
-                    ownersList.innerHTML = '<div class="empty-state">加载失败</div>';
-                }
-            } catch (error) {
-                console.error('加载店主数据失败:', error);
-                ownersList.innerHTML = '<div class="empty-state">网络错误</div>';
-            }
-        }
-
-        // 渲染店主列表
-        function renderMobileShopOwners(owners) {
-            const ownersList = document.getElementById('mobileOwnersList');
-            
-            if (owners.length === 0) {
-                ownersList.innerHTML = '<div class="empty-state"><div class="empty-icon">👥</div><p>暂无店主数据</p></div>';
-                return;
-            }
-
-            const ownersHTML = owners.map(owner => `
-                <div class="owner-item">
-                    <div class="owner-header">
-                        <div class="owner-name">${owner.username}</div>
-                        <div class="owner-role">${owner.role}</div>
-                    </div>
-                    <div class="owner-info">
-                        <div>邮箱: ${owner.email || '未设置'}</div>
-                        <div>店铺数: ${owner.shopCount || 0}</div>
-                    </div>
-                    <div class="owner-actions">
-                        <button class="btn-sm btn-primary" onclick="viewMobileOwnerDetails('${owner.id}')">👤 查看详情</button>
-                        <button class="btn-sm btn-warning" onclick="toggleMobileOwnerStatus('${owner.id}', '${owner.status === 'active' ? 'suspended' : 'active'}')">
-                            ${owner.status === 'active' ? '🚫 暂停' : '✅ 激活'}
-                        </button>
-                        <button class="btn-sm btn-danger" onclick="deleteMobileOwner('${owner.id}', '${owner.username}')">🗑️ 删除</button>
-                    </div>
-                </div>
-            `).join('');
-            
-            ownersList.innerHTML = ownersHTML;
-        }
-
-        // 加载店铺监控
-        async function loadMobileShopsMonitor() {
-            const shopsMonitor = document.getElementById('mobileShopsMonitor');
-            shopsMonitor.innerHTML = '<div class="loading">正在加载店铺数据...</div>';
-            
-            try {
-                const sessionId = localStorage.getItem('sessionId');
-                const response = await fetch('/api/admin/all-shops', {
-                    headers: { 'X-Session-Id': sessionId }
-                });
-
-                if (response.ok) {
-                    const shops = await response.json();
-                    renderMobileShopsMonitor(shops);
-                } else {
-                    shopsMonitor.innerHTML = '<div class="empty-state">加载失败</div>';
-                }
-            } catch (error) {
-                console.error('加载店铺数据失败:', error);
-                shopsMonitor.innerHTML = '<div class="empty-state">网络错误</div>';
-            }
-        }
-
-        // 渲染店铺监控
-        function renderMobileShopsMonitor(shops) {
-            const shopsMonitor = document.getElementById('mobileShopsMonitor');
-            
-            if (shops.length === 0) {
-                shopsMonitor.innerHTML = '<div class="empty-state"><div class="empty-icon">🏪</div><p>暂无店铺数据</p></div>';
-                return;
-            }
-
-            const shopsHTML = shops.map(shop => `
-                <div class="shop-item-monitor">
-                    <div class="shop-header">
-                        <div class="shop-name">${shop.name}</div>
-                        <div class="shop-status ${shop.status}">${shop.status}</div>
-                    </div>
-                    <div class="shop-info">
-                        <div>域名: ${shop.domain}</div>
-                        <div>店主: ${shop.ownerName}</div>
-                        <div>创建时间: ${new Date(shop.createdAt).toLocaleDateString()}</div>
-                    </div>
-                </div>
-            `).join('');
-            
-            shopsMonitor.innerHTML = shopsHTML;
-        }
-
-        // 搜索店主
-        function searchMobileShopOwners() {
-            const searchTerm = document.getElementById('mobileOwnerSearch').value.toLowerCase();
-            const ownerItems = document.querySelectorAll('.owner-item');
-            
-            ownerItems.forEach(item => {
-                const text = item.textContent.toLowerCase();
-                item.style.display = text.includes(searchTerm) ? 'block' : 'none';
-            });
-        }
-
-        // 刷新管理员数据
-        function refreshMobileAdminData() {
-            loadMobileAdminData();
-            loadMobileShopOwners();
-            loadMobileShopsMonitor();
-        }
-
-        function showReviewPanel() {
-            const modal = document.getElementById('reviewPanelModal');
-            const content = document.getElementById('reviewPanelContent');
-            
-            // 更新内容为审核管理
             content.innerHTML = `
-                <div class="review-section">
-                    <h4>📝 待审核店铺</h4>
-                    <div class="pending-shops-container" id="mobilePendingShopsContainer">
-                        <div class="loading">正在加载待审核店铺...</div>
-                    </div>
-                </div>
-                <div class="modal-footer">
-                    <button class="btn-secondary" onclick="hideReviewPanel()">关闭</button>
-                    <button class="btn-primary" onclick="refreshMobilePendingShops()">🔄 刷新</button>
+                <div style="text-align: center;">
+                    <div style="font-size: 48px; margin-bottom: 15px;">👤</div>
+                    <h3>${currentUser?.username || '未知用户'}</h3>
+                    <p style="color: #666; margin: 10px 0;">${AuthManager.getRoleText(currentUser?.role)}</p>
+                    <p style="color: #666; font-size: 14px;">登录时间: ${new Date().toLocaleString()}</p>
                 </div>
             `;
             
             modal.style.display = 'flex';
-            loadMobilePendingShops();
+        }
+
+        function hideProfileModal() {
+            document.getElementById('profileModal').style.display = 'none';
+        }
+
+        function showAdminPanel() {
+            document.getElementById('adminPanelModal').style.display = 'flex';
+        }
+
+        function hideAdminPanel() {
+            document.getElementById('adminPanelModal').style.display = 'none';
+        }
+
+        function showReviewPanel() {
+            document.getElementById('reviewPanelModal').style.display = 'flex';
         }
 
         function hideReviewPanel() {
             document.getElementById('reviewPanelModal').style.display = 'none';
         }
 
-        // 加载待审核店铺
-        async function loadMobilePendingShops() {
-            const container = document.getElementById('mobilePendingShopsContainer');
-            container.innerHTML = '<div class="loading">正在加载待审核店铺...</div>';
-            
-            try {
-                const sessionId = localStorage.getItem('sessionId');
-                const response = await fetch('/api/admin/pending-shops', {
-                    headers: { 'X-Session-Id': sessionId }
-                });
-
-                if (response.ok) {
-                    const shops = await response.json();
-                    renderMobilePendingShops(shops);
-                } else {
-                    container.innerHTML = '<div class="empty-state">加载失败</div>';
-                }
-            } catch (error) {
-                console.error('加载待审核店铺失败:', error);
-                container.innerHTML = '<div class="empty-state">网络错误</div>';
-            }
-        }
-
-        // 渲染待审核店铺
-        function renderMobilePendingShops(shops) {
-            const container = document.getElementById('mobilePendingShopsContainer');
-            
-            if (shops.length === 0) {
-                container.innerHTML = '<div class="empty-state"><div class="empty-icon">📋</div><p>暂无待审核店铺</p></div>';
-                return;
-            }
-
-            const shopsHTML = shops.map(shop => `
-                <div class="pending-shop-item">
-                    <div class="shop-header">
-                        <div class="shop-name">${shop.name}</div>
-                        <div class="shop-status pending">待审核</div>
-                    </div>
-                    <div class="shop-details">
-                        <div class="detail-row">
-                            <span class="label">域名:</span>
-                            <span class="value">${shop.domain}</span>
-                        </div>
-                        <div class="detail-row">
-                            <span class="label">店主:</span>
-                            <span class="value">${shop.ownerName}</span>
-                        </div>
-                        <div class="detail-row">
-                            <span class="label">申请时间:</span>
-                            <span class="value">${new Date(shop.createdAt).toLocaleDateString()}</span>
-                        </div>
-                        <div class="detail-row description">
-                            <span class="label">描述:</span>
-                            <span class="value">${shop.description}</span>
-                        </div>
-                    </div>
-                    <div class="review-actions">
-                        <button class="approve-btn" onclick="approveMobileShop(${shop.id})">✅ 通过</button>
-                        <button class="reject-btn" onclick="rejectMobileShop(${shop.id})">❌ 拒绝</button>
-                    </div>
-                </div>
-            `).join('');
-            
-            container.innerHTML = shopsHTML;
-        }
-
-        // 审核通过
-        async function approveMobileShop(shopId) {
-            if (!confirm('确定要通过这个店铺的审核吗？')) return;
-            
-            try {
-                const sessionId = localStorage.getItem('sessionId');
-                const response = await fetch(`/api/admin/approve-shop/${shopId}`, {
-                    method: 'POST',
-                    headers: { 'X-Session-Id': sessionId }
-                });
-
-                if (response.ok) {
-                    alert('店铺审核通过成功！');
-                    loadMobilePendingShops(); // 重新加载列表
-                } else {
-                    const error = await response.json();
-                    alert('操作失败: ' + error.error);
-                }
-            } catch (error) {
-                console.error('审核操作失败:', error);
-                alert('网络错误，请重试');
-            }
-        }
-
-        // 审核拒绝
-        async function rejectMobileShop(shopId) {
-            const reason = prompt('请输入拒绝原因:');
-            if (!reason) return;
-            
-            try {
-                const sessionId = localStorage.getItem('sessionId');
-                const response = await fetch(`/api/admin/reject-shop/${shopId}`, {
-                    method: 'POST',
-                    headers: { 
-                        'Content-Type': 'application/json',
-                        'X-Session-Id': sessionId 
-                    },
-                    body: JSON.stringify({ reason })
-                });
-
-                if (response.ok) {
-                    alert('店铺审核拒绝成功！');
-                    loadMobilePendingShops(); // 重新加载列表
-                } else {
-                    const error = await response.json();
-                    alert('操作失败: ' + error.error);
-                }
-            } catch (error) {
-                console.error('审核操作失败:', error);
-                alert('网络错误，请重试');
-            }
-        }
-
-        // 刷新待审核店铺列表
-        function refreshMobilePendingShops() {
-            loadMobilePendingShops();
-        }
-
         function showPromotionModal() {
-            const modal = document.getElementById('promotionModal');
-            if (!modal) {
-                // 如果模态框不存在，创建一个
-                createPromotionModal();
-            }
-            
-            // 更新推广链接
-            if (currentUser && currentUser.username) {
-                const link = `http://localhost:3030?ref=${currentUser.username}`;
-                const linkInput = document.getElementById('mobilePromotionLink');
-                if (linkInput) {
-                    linkInput.value = link;
-                }
-            }
-            
-            // 显示模态框
-            document.getElementById('promotionModal').style.display = 'flex';
-            loadPromotionData();
-        }
-
-        // 创建推广模态框
-        function createPromotionModal() {
-            const modalHTML = `
-                <div id="promotionModal" class="modal">
-                    <div class="modal-content">
-                        <div class="modal-header">
-                            <h3>🎁 推广赚钱</h3>
-                            <button class="close-btn" onclick="hidePromotionModal()">&times;</button>
-                        </div>
-                        <div class="modal-body">
-                            <div class="promotion-section">
-                                <h4>💰 推广奖励</h4>
-                                <div class="reward-grid">
-                                    <div class="reward-item">
-                                        <div class="reward-icon">🎯</div>
-                                        <div class="reward-text">
-                                            <strong>10% 佣金</strong>
-                                            <p>推荐朋友获得消费10%回报</p>
-                                        </div>
-                                    </div>
-                                    <div class="reward-item">
-                                        <div class="reward-icon">⚡</div>
-                                        <div class="reward-text">
-                                            <strong>实时结算</strong>
-                                            <p>朋友消费后佣金立即到账</p>
-                                        </div>
-                                    </div>
-                                </div>
-                            </div>
-                            
-                            <div class="promotion-section">
-                                <h4>🔗 推广链接</h4>
-                                <div class="link-container">
-                                    <input type="text" id="mobilePromotionLink" readonly class="promotion-link-input">
-                                    <button class="copy-btn" onclick="copyMobilePromotionLink()">📋</button>
-                                </div>
-                                <p class="link-tip">分享此链接给朋友注册即可获得佣金</p>
-                            </div>
-                            
-                            <div class="promotion-section">
-                                <h4>📱 分享方式</h4>
-                                <div class="share-buttons">
-                                    <button class="share-btn" onclick="shareToMobileWeChat()">💬 微信</button>
-                                    <button class="share-btn" onclick="shareToMobileQQ()">🐧 QQ</button>
-                                    <button class="share-btn" onclick="generateMobileQRCode()">📱 二维码</button>
-                                </div>
-                            </div>
-                            
-                            <div class="promotion-section">
-                                <h4>🧮 价格计算器</h4>
-                                <div class="price-calculator">
-                                    <div class="calculator-input">
-                                        <label>套数:</label>
-                                        <input type="number" id="mobileQuantityInput" min="1" max="999" value="1" oninput="calculateMobilePrice()">
-                                    </div>
-                                    <div class="calculator-result">
-                                        <div class="price-display">
-                                            <span class="price-label">总价:</span>
-                                            <span class="price-value" id="mobileTotalPrice">￥0</span>
-                                        </div>
-                                        <div class="commission-display">
-                                            <span class="commission-label">您的佣金:</span>
-                                            <span class="commission-value" id="mobileCommissionAmount">￥0</span>
-                                        </div>
-                                    </div>
-                                    <div class="calculator-keypad">
-                                        <div class="keypad-grid">
-                                            <button class="key-btn" onclick="inputMobileNumber('1')">1</button>
-                                            <button class="key-btn" onclick="inputMobileNumber('2')">2</button>
-                                            <button class="key-btn" onclick="inputMobileNumber('3')">3</button>
-                                            <button class="key-btn" onclick="inputMobileNumber('4')">4</button>
-                                            <button class="key-btn" onclick="inputMobileNumber('5')">5</button>
-                                            <button class="key-btn" onclick="inputMobileNumber('6')">6</button>
-                                            <button class="key-btn" onclick="inputMobileNumber('7')">7</button>
-                                            <button class="key-btn" onclick="inputMobileNumber('8')">8</button>
-                                            <button class="key-btn" onclick="inputMobileNumber('9')">9</button>
-                                            <button class="key-btn key-clear" onclick="clearMobileInput()">清除</button>
-                                            <button class="key-btn" onclick="inputMobileNumber('0')">0</button>
-                                            <button class="key-btn key-backspace" onclick="mobileMobileBackspace()">←</button>
-                                        </div>
-                                    </div>
-                                </div>
-                            </div>
-                            
-                            <div class="promotion-section">
-                                <h4>📊 推广数据</h4>
-                                <div class="stats-grid">
-                                    <div class="stat-item">
-                                        <div class="stat-number" id="mobileReferralCount">0</div>
-                                        <div class="stat-label">推荐人数</div>
-                                    </div>
-                                    <div class="stat-item">
-                                        <div class="stat-number" id="mobileCommissionTotal">￥0</div>
-                                        <div class="stat-label">累计佣金</div>
-                                    </div>
-                                </div>
-                            </div>
-                        </div>
-                        <div class="modal-footer">
-                            <button class="btn-info" onclick="openMobilePromotionGuide()">📖 查看推广指南</button>
-                            <button class="btn-secondary" onclick="hidePromotionModal()">关闭</button>
-                        </div>
-                    </div>
-                </div>
-            `;
-            
-            document.body.insertAdjacentHTML('beforeend', modalHTML);
-        }
-
-        function hidePromotionModal() {
-            const modal = document.getElementById('promotionModal');
-            if (modal) {
-                modal.style.display = 'none';
-            }
-        }
-
-        function copyMobilePromotionLink() {
-            const linkInput = document.getElementById('mobilePromotionLink');
-            if (linkInput) {
-                linkInput.select();
-                document.execCommand('copy');
-                alert('推广链接已复制到剪贴板！');
-            }
-        }
-        
-        // 分享功能
-        function shareToMobileWeChat() {
-            const link = document.getElementById('mobilePromotionLink').value;
-            if (navigator.share) {
-                navigator.share({
-                    title: '加入我们的推广计划',
-                    text: '通过我的推广链接注册，享受专属优惠！',
-                    url: link
-                });
-            } else {
-                // 创建分享模态框
-                const shareModal = document.createElement('div');
-                shareModal.className = 'modal-overlay';
-                shareModal.innerHTML = `
-                    <div class="modal-content">
-                        <div class="modal-header">
-                            <h3>分享到微信</h3>
-                            <span class="close-btn" onclick="this.parentElement.parentElement.parentElement.remove()">&times;</span>
-                        </div>
-                        <div class="modal-body">
-                            <p>请复制以下链接分享给朋友：</p>
-                            <textarea readonly style="width: 100%; height: 60px; margin: 10px 0;">${link}</textarea>
-                            <button onclick="copyMobilePromotionLink()" class="primary-btn">复制链接</button>
-                        </div>
-                    </div>
-                `;
-                document.body.appendChild(shareModal);
-            }
-        }
-        
-        function shareToMobileQQ() {
-            const link = document.getElementById('mobilePromotionLink').value;
-            const qqUrl = `mqqwpa://im/chat?chat_type=wpa&uin=&version=1&src_type=web&web_src=${encodeURIComponent(link)}`;
-            window.open(qqUrl);
-        }
-        
-        function generateMobileQRCode() {
-            const link = document.getElementById('mobilePromotionLink').value;
-            const qrModal = document.createElement('div');
-            qrModal.className = 'modal-overlay';
-            qrModal.innerHTML = `
-                <div class="modal-content">
-                    <div class="modal-header">
-                        <h3>推广二维码</h3>
-                        <span class="close-btn" onclick="this.parentElement.parentElement.parentElement.remove()">&times;</span>
-                    </div>
-                    <div class="modal-body">
-                        <div style="text-align: center;">
-                            <div id="mobileQRCode" style="margin: 20px auto;"></div>
-                            <p>扫描二维码注册</p>
-                        </div>
-                    </div>
-                </div>
-            `;
-            document.body.appendChild(qrModal);
-            
-            // 生成二维码 (使用简单的方法，实际项目可能需要QR库)
-            const qrDiv = document.getElementById('mobileQRCode');
-            qrDiv.innerHTML = `<img src="https://api.qrserver.com/v1/create-qr-code/?size=200x200&data=${encodeURIComponent(link)}" alt="推广二维码">`;
-        }
-        
-        // 价格计算器功能
-        const mobileCommissionRate = 0.15; // 15% 佣金率
-        const mobileBasePrice = 100; // 基础价格
-        
-        function calculateMobilePrice() {
-            const quantity = parseInt(document.getElementById('mobileQuantityInput').value) || 1;
-            const totalPrice = quantity * mobileBasePrice;
-            const commission = totalPrice * mobileCommissionRate;
-            
-            document.getElementById('mobileTotalPrice').textContent = `￥${totalPrice}`;
-            document.getElementById('mobileCommissionAmount').textContent = `￥${commission.toFixed(2)}`;
-        }
-        
-        function inputMobileNumber(num) {
-            const input = document.getElementById('mobileQuantityInput');
-            const currentValue = input.value;
-            const newValue = currentValue === '0' ? num : currentValue + num;
-            
-            if (parseInt(newValue) <= 999) {
-                input.value = newValue;
-                calculateMobilePrice();
-            }
-        }
-        
-        function clearMobileInput() {
-            document.getElementById('mobileQuantityInput').value = '1';
-            calculateMobilePrice();
-        }
-        
-        function mobileMobileBackspace() {
-            const input = document.getElementById('mobileQuantityInput');
-            const currentValue = input.value;
-            if (currentValue.length > 1) {
-                input.value = currentValue.slice(0, -1);
-            } else {
-                input.value = '1';
-            }
-            calculateMobilePrice();
-        }
-
-        function loadPromotionData() {
-            // 加载推广链接
-            const userId = localStorage.getItem('userId');
-            if (userId) {
-                const promotionLink = `http://localhost:3030/register?ref=${userId}`;
-                const linkInput = document.getElementById('mobilePromotionLink');
-                if (linkInput) {
-                    linkInput.value = promotionLink;
-                }
-            }
-            
-            // 初始化价格计算器
-            if (document.getElementById('mobileQuantityInput')) {
-                calculateMobilePrice();
-            }
-            
-            // 加载推广统计数据 (模拟数据)
-            if (document.getElementById('mobileReferralCount')) {
-                document.getElementById('mobileReferralCount').textContent = '0';
-            }
-            if (document.getElementById('mobileCommissionTotal')) {
-                document.getElementById('mobileCommissionTotal').textContent = '￥0';
-            }
-        }
-        
-        // 消息功能
-        function refreshMessages() {
-            const shopSelect = document.getElementById('messageShopSelect');
-            if (shopSelect.value) {
-                loadShopMessages(shopSelect.value);
-            } else {
-                loadMessageShopList();
-            }
-        }
-        
-        function loadMessageShopList() {
-            const userId = localStorage.getItem('userId');
-            const sessionId = localStorage.getItem('sessionId');
-            
-            if (!userId || !sessionId) {
-                console.error('❌ 用户未登录');
-                return;
-            }
-            
-            fetch('/api/shops', {
-                headers: {
-                    'Authorization': `Bearer ${sessionId}`,
-                    'X-User-ID': userId
-                }
-            })
-            .then(response => response.json())
-            .then(shops => {
-                const shopSelect = document.getElementById('messageShopSelect');
-                shopSelect.innerHTML = '<option value="">请选择店铺</option>';
-                
-                shops.forEach(shop => {
-                    const option = document.createElement('option');
-                    option.value = shop.id;
-                    option.textContent = shop.name;
-                    shopSelect.appendChild(option);
-                });
-            })
-            .catch(error => {
-                console.error('❌ 加载店铺列表失败:', error);
-            });
-        }
-        
-        function loadShopMessages(shopId) {
-            if (!shopId) {
-                document.getElementById('messagesContainer').innerHTML = `
-                    <div class="empty-state">
-                        <div class="empty-icon">📭</div>
-                        <div class="empty-text">选择店铺查看客服消息</div>
-                    </div>
-                `;
-                document.getElementById('messageStats').style.display = 'none';
-                return;
-            }
-            
-            // 显示加载状态
-            document.getElementById('messagesContainer').innerHTML = `
-                <div class="loading" style="padding: 40px; text-align: center;">
-                    <div>正在加载消息...</div>
-                </div>
-            `;
-            
-            // 模拟消息数据 (实际项目中应该从后端API获取)
-            setTimeout(() => {
-                const mockMessages = [
-                    {
-                        id: 1,
-                        customer: '客户001',
-                        lastMessage: '你好，我想咨询一下产品信息',
-                        timestamp: new Date().toLocaleString(),
-                        status: 'unread',
-                        unreadCount: 2
-                    },
-                    {
-                        id: 2,
-                        customer: '客户002',
-                        lastMessage: '订单什么时候能发货？',
-                        timestamp: new Date(Date.now() - 3600000).toLocaleString(),
-                        status: 'replied',
-                        unreadCount: 0
-                    },
-                    {
-                        id: 3,
-                        customer: '客户003',
-                        lastMessage: '可以退款吗？',
-                        timestamp: new Date(Date.now() - 7200000).toLocaleString(),
-                        status: 'read',
-                        unreadCount: 1
-                    }
-                ];
-                
-                displayMessages(mockMessages);
-                updateMessageStats(mockMessages);
-            }, 1000);
-        }
-        
-        function displayMessages(messages) {
-            const container = document.getElementById('messagesContainer');
-            
-            if (messages.length === 0) {
-                container.innerHTML = `
-                    <div class="empty-state">
-                        <div class="empty-icon">📭</div>
-                        <div class="empty-text">暂无消息</div>
-                    </div>
-                `;
-                return;
-            }
-            
-            const messagesHtml = messages.map(message => `
-                <div class="message-item" onclick="openChat('${message.customer}', ${message.id})">
-                    <div class="message-header">
-                        <div class="customer-info">${message.customer}</div>
-                        <div class="message-time">${message.timestamp}</div>
-                    </div>
-                    <div class="message-preview">${message.lastMessage}</div>
-                    <div class="message-status">
-                        <div class="status-badge status-${message.status}">
-                            ${getStatusText(message.status)}
-                        </div>
-                        ${message.unreadCount > 0 ? `<div class="nav-badge">${message.unreadCount}</div>` : ''}
-                        <button class="reply-btn" onclick="event.stopPropagation(); replyToMessage(${message.id})">
-                            回复
-                        </button>
-                    </div>
-                </div>
-            `).join('');
-            
-            container.innerHTML = messagesHtml;
-        }
-        
-        function updateMessageStats(messages) {
-            const totalMessages = messages.length;
-            const unreadMessages = messages.filter(m => m.status === 'unread').length;
-            const activeChats = messages.filter(m => m.unreadCount > 0).length;
-            
-            document.getElementById('totalMessages').textContent = totalMessages;
-            document.getElementById('unreadMessages').textContent = unreadMessages;
-            document.getElementById('activeChats').textContent = activeChats;
-            document.getElementById('messageStats').style.display = 'grid';
-            
-            // 更新导航栏徽章
-            const badge = document.getElementById('messagesBadge');
-            if (unreadMessages > 0) {
-                badge.textContent = unreadMessages;
-                badge.style.display = 'block';
-            } else {
-                badge.style.display = 'none';
-            }
-        }
-        
-        function getStatusText(status) {
-            switch (status) {
-                case 'unread': return '未读';
-                case 'read': return '已读';
-                case 'replied': return '已回复';
-                default: return '未知';
-            }
-        }
-        
-        function replyToMessage(messageId) {
-            alert(`准备回复消息 ID: ${messageId}`);
-            // 这里可以打开聊天界面或回复模态框
-        }
-        
-        function openChat(customerName, messageId) {
-            alert(`打开与 ${customerName} 的聊天 (消息ID: ${messageId})`);
-            // 这里可以切换到聊天页面
-        }
-        
-        // 续费功能
-        let currentRenewalShop = null;
-        
-        function renewShop(shopId) {
-            const shop = currentShops.find(s => s.id === shopId);
-            if (!shop) {
-                alert('店铺信息不存在');
-                return;
-            }
-            
-            const expiryDate = shop.expiryDate ? new Date(shop.expiryDate).toLocaleDateString() : '未设置';
-            
-            if (!confirm(`确定要为店铺 "${shop.name}" 续费吗？\n\n续费价格：¥2000/年\n当前到期时间：${expiryDate}\n续费后将延长1年有效期`)) {
-                return;
-            }
-            
-            currentRenewalShop = shop;
-            
-            // 显示续费模态框
-            document.getElementById('renewalShopName').textContent = shop.name;
-            document.getElementById('renewalCurrentExpiry').textContent = expiryDate;
-            
-            // 创建续费订单 (模拟)
-            const order = {
-                id: 'renewal_' + Date.now(),
-                shopId: shopId,
-                amount: 2000,
-                type: 'renewal',
-                status: 'pending',
-                expiresAt: new Date(Date.now() + 30 * 60 * 1000).toISOString() // 30分钟后过期
-            };
-            
-            const expiresAt = new Date(order.expiresAt).toLocaleString();
-            document.getElementById('renewalExpiry').textContent = expiresAt;
-            
-            document.getElementById('renewalModal').style.display = 'flex';
-        }
-        
-        function processRenewalPayment() {
-            const paymentMethod = document.querySelector('input[name="renewal_payment"]:checked').value;
-            
-            // 隐藏支付方式，显示加载状态
-            document.getElementById('renewalPaymentMethods').style.display = 'none';
-            
-            // 模拟支付处理
-            setTimeout(() => {
-                // 显示支付成功结果
-                document.getElementById('renewalPaymentResult').style.display = 'block';
-                
-                // 刷新店铺列表
-                setTimeout(() => {
-                    ShopManager.loadShops();
-                }, 1000);
-            }, 2000);
-        }
-        
-        function closeRenewalModal() {
-            document.getElementById('renewalModal').style.display = 'none';
-            document.getElementById('renewalPaymentMethods').style.display = 'block';
-            document.getElementById('renewalPaymentResult').style.display = 'none';
-            currentRenewalShop = null;
-        }
-        
-        // 付费开通功能
-        let currentActivationShop = null;
-        
-        function payToActivateShop(shopId) {
-            const shop = currentShops.find(s => s.id === shopId);
-            if (!shop) {
-                alert('店铺信息不存在');
-                return;
-            }
-            
-            if (!confirm(`确定要付费开通店铺 "${shop.name}" 吗？\n\n付费开通价格：¥2000\n付费成功后，店铺将立即审核通过并获得1年有效期`)) {
-                return;
-            }
-            
-            currentActivationShop = shop;
-            
-            // 显示付费开通模态框
-            document.getElementById('activationShopName').textContent = shop.name;
-            
-            // 创建付费开通订单 (模拟)
-            const order = {
-                id: 'activation_' + Date.now(),
-                shopId: shopId,
-                amount: 2000,
-                type: 'activation',
-                status: 'pending',
-                expiresAt: new Date(Date.now() + 30 * 60 * 1000).toISOString() // 30分钟后过期
-            };
-            
-            const expiresAt = new Date(order.expiresAt).toLocaleString();
-            document.getElementById('activationExpiry').textContent = expiresAt;
-            
-            document.getElementById('activationModal').style.display = 'flex';
-        }
-        
-        function processActivationPayment() {
-            const paymentMethod = document.querySelector('input[name="activation_payment"]:checked').value;
-            
-            // 隐藏支付方式，显示加载状态
-            document.getElementById('activationPaymentMethods').style.display = 'none';
-            
-            // 模拟支付处理
-            setTimeout(() => {
-                // 显示支付成功结果
-                document.getElementById('activationPaymentResult').style.display = 'block';
-                
-                // 刷新店铺列表
-                setTimeout(() => {
-                    ShopManager.loadShops();
-                }, 1000);
-            }, 2000);
-        }
-        
-        function closeActivationModal() {
-            document.getElementById('activationModal').style.display = 'none';
-            document.getElementById('activationPaymentMethods').style.display = 'block';
-            document.getElementById('activationPaymentResult').style.display = 'none';
-            currentActivationShop = null;
-        }
-
-        // 模拟续费支付成功
-        async function mockRenewalPaymentSuccess() {
-            console.log('🧪 模拟续费支付成功');
-            
-            // 隐藏支付方式，显示成功结果
-            document.getElementById('renewalPaymentMethods').style.display = 'none';
-            document.getElementById('renewalPaymentResult').style.display = 'block';
-            
-            showToast('续费支付成功！');
-        }
-
-        // 模拟激活支付成功
-        async function mockActivationPaymentSuccess() {
-            console.log('🧪 模拟激活支付成功');
-            
-            // 隐藏支付方式，显示成功结果
-            document.getElementById('activationPaymentMethods').style.display = 'none';
-            document.getElementById('activationPaymentResult').style.display = 'block';
-            
-            showToast('付费激活成功！');
+            alert('推广功能开发中...');
         }
 
         // 全局函数
@@ -4661,8 +1899,7 @@
                     });
                     
                     if (response.ok) {
-                        const data = await response.json();
-                        const user = data.user;
+                        const user = await response.json();
                         
                         // 恢复会话
                         sessionId = storedSessionId;
@@ -4680,9 +1917,6 @@
                         // 加载初始数据
                         HomeManager.loadData();
                         
-                        // 检查管理员控件
-                        checkAdminControls();
-                        
                         return true;
                     } else {
                         console.log('⚠️ 保存的会话已过期');
@@ -4726,147 +1960,32 @@
 
         // 初始化
         document.addEventListener('DOMContentLoaded', function() {
-            console.log('🚀 客服管理系统启动');
+            console.log('客服管理系统启动');
             
             // 检查是否有保存的会话
             checkExistingSession();
             
-            // 初始化模块化店铺管理器
-            if (typeof MobileShopManager !== 'undefined') {
-                console.log('🏪 初始化模块化店铺管理器');
-                window.mobileShopManager = new MobileShopManager();
+            // 登录表单处理
+            document.getElementById('loginForm').addEventListener('submit', async function(e) {
+                e.preventDefault();
                 
-                // 确保用户已登录后再初始化
-                const checkAndInit = async () => {
-                    const sessionId = localStorage.getItem('sessionId');
-                    console.log('🔍 检查会话状态:', sessionId ? '有会话' : '无会话');
-                    
-                    if (sessionId) {
-                        console.log('🔄 用户已登录，开始初始化店铺管理器...');
-                        try {
-                            await window.mobileShopManager.init();
-                            console.log('✅ 店铺管理器初始化完成');
-                        } catch (error) {
-                            console.error('❌ 店铺管理器初始化失败:', error);
-                        }
-                    }
-                };
+                const username = document.getElementById('username').value;
+                const password = document.getElementById('password').value;
+                const loginBtn = document.getElementById('loginBtn');
                 
-                checkAndInit();
-            } else {
-                console.log('⚠️ MobileShopManager 类未找到，跳过初始化');
-            }
-            
-            // 登录表单处理
-            const loginForm = document.getElementById('loginForm');
-            if (loginForm) {
-                console.log('✅ 找到登录表单，绑定事件监听器');
-                loginForm.addEventListener('submit', async function(e) {
-                    e.preventDefault();
-                    console.log('🔐 登录表单提交事件触发');
-                    
-                    const username = document.getElementById('username').value;
-                    const password = document.getElementById('password').value;
-                    const loginBtn = document.getElementById('loginBtn');
-                    
-                    console.log('📝 登录信息:', { username, password: '***' });
-                    
-                    // 清除之前的错误消息
-                    document.getElementById('errorMessage').style.display = 'none';
-                    
-                    loginBtn.disabled = true;
-                    loginBtn.textContent = '登录中...';
-                    
-                    try {
-                        const result = await AuthManager.login(username, password);
-                        console.log('🔍 登录结果:', result);
-                        
-                        if (!result.success) {
-                            document.getElementById('errorMessage').textContent = result.error;
-                            document.getElementById('errorMessage').style.display = 'block';
-                        }
-                        // 成功情况下AuthManager.login已经处理了页面跳转
-                    } catch (error) {
-                        console.error('❌ 登录错误:', error);
-                        document.getElementById('errorMessage').textContent = '登录失败，请重试';
-                        document.getElementById('errorMessage').style.display = 'block';
-                    }
-                    
-                    loginBtn.disabled = false;
-                    loginBtn.textContent = '登录';
-                });
-            } else {
-                console.error('❌ 未找到登录表单元素');
-            }
-
-            // 注册表单处理
-            const registerForm = document.getElementById('registerForm');
-            if (registerForm) {
-                console.log('✅ 找到注册表单，绑定事件监听器');
-                registerForm.addEventListener('submit', async function(e) {
-                    e.preventDefault();
-                    console.log('📝 注册表单提交事件触发');
-                    
-                    const registerBtn = document.getElementById('registerBtn');
-                    const errorDiv = document.getElementById('registerErrorMessage');
-                    const successDiv = document.getElementById('registerSuccessMessage');
-                    
-                    // 清除之前的消息
-                    errorDiv.style.display = 'none';
-                    successDiv.style.display = 'none';
-                    
-                    // 获取表单数据
-                    const username = document.getElementById('regUsername').value;
-                    const password = document.getElementById('regPassword').value;
-                    const confirmPassword = document.getElementById('regConfirmPassword').value;
-                    const email = document.getElementById('regEmail').value;
-                    
-                    console.log('📋 注册信息:', { username, email, password: '***' });
-                    
-                    // 验证密码匹配
-                    if (password !== confirmPassword) {
-                        errorDiv.textContent = '两次输入的密码不匹配';
-                        errorDiv.style.display = 'block';
-                        return;
-                    }
-                    
-                    // 验证用户名格式
-                    if (!/^[a-zA-Z0-9_]{3,20}$/.test(username)) {
-                        errorDiv.textContent = '用户名只能包含字母、数字和下划线，长度3-20个字符';
-                        errorDiv.style.display = 'block';
-                        return;
-                    }
-                    
-                    registerBtn.disabled = true;
-                    registerBtn.textContent = '注册中...';
-                    
-                    try {
-                        const result = await AuthManager.register({ username, password, email });
-                        console.log('🔍 注册结果:', result);
-                        
-                        if (result.success) {
-                            successDiv.textContent = '注册成功！正在跳转登录页面...';
-                            successDiv.style.display = 'block';
-                            
-                            setTimeout(() => {
-                                showLoginForm();
-                            }, 2000);
-                        } else {
-                            errorDiv.textContent = result.error;
-                            errorDiv.style.display = 'block';
-                        }
-                    } catch (error) {
-                        console.error('❌ 注册错误:', error);
-                        errorDiv.textContent = '注册失败，请重试';
-                        errorDiv.style.display = 'block';
-                    }
-                    
-                    registerBtn.disabled = false;
-                    registerBtn.textContent = '注册';
-                });
-            } else {
-                console.error('❌ 未找到注册表单元素');
-            }
+                loginBtn.disabled = true;
+                loginBtn.textContent = '登录中...';
+                
+                const result = await AuthManager.login(username, password);
+                
+                if (!result.success) {
+                    document.getElementById('errorMessage').textContent = result.error;
+                    document.getElementById('errorMessage').style.display = 'block';
+                }
+                
+                loginBtn.disabled = false;
+                loginBtn.textContent = '登录';
+            });
 
             // 消息输入框回车发送
             document.getElementById('messageInput').addEventListener('keypress', function(e) {
@@ -4884,645 +2003,6 @@
                 });
             });
         });
-
-        // 集成代码生成功能
-        function showIntegrationCode(shopId, shopName) {
-            showModal('integration-modal');
-            document.getElementById('integration-shop-name').textContent = shopName;
-            
-            // 更新店铺信息
-            document.getElementById('integration-shop-id').textContent = shopId || 'N/A';
-            document.getElementById('integration-shop-domain').textContent = '待配置';
-            document.getElementById('integration-api-key').textContent = generateApiKey();
-            
-            // 生成基础集成代码
-            generateIntegrationCode();
-        }
-
-        function generateApiKey() {
-            return 'sk_' + Math.random().toString(36).substr(2, 24);
-        }
-
-        function generateIntegrationCode() {
-            const shopId = document.getElementById('integration-shop-id').textContent;
-            const apiKey = document.getElementById('integration-api-key').textContent;
-            
-            const basicCode = `<!-- 客服系统基础集成代码 -->
-<div id="customer-service-widget"></div>
-<script>
-(function() {
-    var config = {
-        shopId: '${shopId}',
-        apiKey: '${apiKey}',
-        position: 'bottom-right',
-        theme: 'blue',
-        autoOpen: false,
-        greeting: '您好！有什么可以帮助您的吗？'
-    };
-    
-    var script = document.createElement('script');
-    script.src = 'https://your-domain.com/static/secure-customer-service-sdk.js';
-    script.onload = function() {
-        CustomerService.init(config);
-    };
-    document.head.appendChild(script);
-})();
-<\/script>`;
-
-            const advancedCode = `<!-- 客服系统高级集成代码 -->
-<div id="advanced-customer-service"></div>
-<script>
-(function() {
-    var config = {
-        shopId: '${shopId}',
-        apiKey: '${apiKey}',
-        
-        // 外观配置
-        theme: {
-            primaryColor: '#007AFF',
-            position: 'bottom-right',
-            size: 'medium',
-            borderRadius: '10px'
-        },
-        
-        // 功能配置
-        features: {
-            fileUpload: true,
-            voiceMessage: true,
-            quickReply: true,
-            typing: true,
-            readReceipt: true
-        },
-        
-        // 自动化配置
-        automation: {
-            greeting: '欢迎来到我们的店铺！',
-            autoOpen: false,
-            workingHours: {
-                enabled: true,
-                start: '09:00',
-                end: '18:00',
-                timezone: 'Asia/Shanghai'
-            }
-        },
-        
-        // 事件回调
-        onMessage: function(message) {
-            console.log('收到消息:', message);
-        },
-        onConnect: function() {
-            console.log('客服系统已连接');
-        },
-        onDisconnect: function() {
-            console.log('客服系统已断开');
-        }
-    };
-    
-    var script = document.createElement('script');
-    script.src = 'https://your-domain.com/static/realtime-customer-service.js';
-    script.onload = function() {
-        RealtimeCustomerService.init(config);
-    };
-    document.head.appendChild(script);
-})();
-<\/script>
-
-<!-- 可选：自定义样式 -->
-<style>
-#customer-service-widget {
-    font-family: -apple-system, BlinkMacSystemFont, 'Segoe UI', sans-serif;
-}
-.cs-chat-button {
-    box-shadow: 0 4px 20px rgba(0,122,255,0.3) !important;
-}
-</style>`;
-
-            document.getElementById('basic-integration-code').value = basicCode;
-            document.getElementById('advanced-integration-code').value = advancedCode;
-        }
-
-        function copyCode(elementId) {
-            const textarea = document.getElementById(elementId);
-            textarea.select();
-            textarea.setSelectionRange(0, 99999);
-            
-            try {
-                document.execCommand('copy');
-                showToast('代码已复制到剪贴板');
-            } catch (err) {
-                showToast('复制失败，请手动复制');
-            }
-        }
-
-        // ============ 新增的移动端缺失功能 ============
-
-        // 编辑店铺信息
-        function editMobileShopInfo(shopId) {
-            console.log('🏪 编辑店铺信息:', shopId);
-            const modal = document.createElement('div');
-            modal.className = 'modal';
-            modal.style.display = 'flex';
-            modal.innerHTML = `
-                <div class="modal-content">
-                    <div class="modal-header">
-                        <h3>✏️ 编辑店铺信息</h3>
-                        <button class="close-btn" onclick="this.closest('.modal').remove()">&times;</button>
-                    </div>
-                    <div class="modal-body">
-                        <form id="editShopForm">
-                            <div class="form-group">
-                                <label for="editShopName2">店铺名称</label>
-                                <input type="text" id="editShopName2" required>
-                            </div>
-                            <div class="form-group">
-                                <label for="editShopDescription2">店铺描述</label>
-                                <textarea id="editShopDescription2" rows="3" required></textarea>
-                            </div>
-                            <div class="form-group">
-                                <label for="editShopWebsite2">官网地址</label>
-                                <input type="url" id="editShopWebsite2">
-                            </div>
-                        </form>
-                    </div>
-                    <div class="modal-footer">
-                        <button class="btn-secondary" onclick="this.closest('.modal').remove()">取消</button>
-                        <button class="btn-primary" onclick="submitMobileShopEdit('${shopId}')">保存修改</button>
-                    </div>
-                </div>
-            `;
-            document.body.appendChild(modal);
-            
-            // 加载当前店铺信息
-            loadShopInfoForEdit(shopId);
-        }
-
-        // 编辑待审核店铺
-        function editMobilePendingShop(shopId) {
-            console.log('📝 编辑待审核店铺:', shopId);
-            editMobileShopInfo(shopId); // 复用编辑功能
-        }
-
-        // 重新提交审核
-        async function resubmitMobileShop(shopId) {
-            console.log('🔄 重新提交店铺审核:', shopId);
-            
-            if (!confirm('确定要重新提交此店铺的审核申请吗？')) {
-                return;
-            }
-
-            try {
-                const sessionId = localStorage.getItem('sessionId');
-                const response = await fetch(`/api/shops/${shopId}/resubmit`, {
-                    method: 'POST',
-                    headers: {
-                        'Content-Type': 'application/json',
-                        'X-Session-Id': sessionId
-                    }
-                });
-
-                const result = await response.json();
-                if (result.success) {
-                    showToast('店铺已重新提交审核');
-                    // 刷新店铺列表
-                    ShopManager.loadShops();
-                } else {
-                    showToast('重新提交失败: ' + result.error);
-                }
-            } catch (error) {
-                console.error('重新提交失败:', error);
-                showToast('重新提交失败，请重试');
-            }
-        }
-
-        // 生成移动端集成代码
-        async function generateMobileIntegrationCode(shopId) {
-            try {
-                const response = await fetch(`/api/shops/${shopId}/integration-code`, {
-                    method: 'POST',
-                    headers: {
-                        'Content-Type': 'application/json',
-                        'X-Session-Id': currentSession
-                    }
-                });
-
-                if (response.ok) {
-                    const data = await response.json();
-                    showMobileIntegrationCodeModal(data);
-                } else {
-                    const error = await response.json();
-                    showToast('生成集成代码失败: ' + error.error);
-                }
-            } catch (error) {
-                console.error('生成集成代码错误:', error);
-                showToast('网络错误，请重试');
-            }
-        }
-
-        // 显示移动端集成代码模态框
-        function showMobileIntegrationCodeModal(data) {
-            const modal = document.createElement('div');
-            modal.className = 'modal';
-            modal.style.display = 'flex';
-            modal.innerHTML = `
-                <div class="modal-content">
-                    <div class="modal-header">
-                        <h3>📋 集成代码</h3>
-                        <button class="close-btn" onclick="this.closest('.modal').remove()">&times;</button>
-                    </div>
-                    <div class="modal-body">
-                        <div class="integration-info">
-                            <div class="info-item">
-                                <strong>店铺名称:</strong> ${data.shop.name}
-                            </div>
-                            <div class="info-item">
-                                <strong>店铺ID:</strong> ${data.shop.id}
-                            </div>
-                            <div class="info-item">
-                                <strong>API密钥:</strong> ${data.shop.apiKey.substring(0, 8)}...
-                            </div>
-                            <div class="info-item">
-                                <strong>生成时间:</strong> ${new Date(data.generatedAt).toLocaleString('zh-CN')}
-                            </div>
-                        </div>
-                        
-                        <div class="code-section">
-                            <h4>集成代码：</h4>
-                            <textarea readonly class="integration-code-area">${data.code}</textarea>
-                            <button class="btn-primary" onclick="copyMobileIntegrationCode(this)">📋 复制代码</button>
-                        </div>
-                        
-                        <div class="integration-tips">
-                            <h4>📖 使用说明：</h4>
-                            <ul>
-                                <li>将上述代码复制并粘贴到您的网站页面中</li>
-                                <li>代码会自动在页面右下角显示客服窗口</li>
-                                <li>用户可以通过客服窗口与您进行实时对话</li>
-                                <li>如需自定义样式，请参考我们的开发文档</li>
-                            </ul>
-                        </div>
-                    </div>
-                    <div class="modal-footer">
-                        <button class="btn-secondary" onclick="this.closest('.modal').remove()">关闭</button>
-                    </div>
-                </div>
-            `;
-            
-            document.body.appendChild(modal);
-        }
-
-        // 复制移动端集成代码
-        function copyMobileIntegrationCode(button) {
-            const textarea = button.previousElementSibling;
-            textarea.select();
-            textarea.setSelectionRange(0, 99999);
-
-            try {
-                document.execCommand('copy');
-                const originalText = button.textContent;
-                button.textContent = '✅ 已复制';
-                button.classList.add('copied');
-                
-                setTimeout(() => {
-                    button.textContent = originalText;
-                    button.classList.remove('copied');
-                }, 2000);
-                
-                showToast('集成代码已复制到剪贴板');
-            } catch (err) {
-                console.error('复制失败:', err);
-                showToast('复制失败，请手动选择复制');
-            }
-        }
-
-        // 查看推广指南
-        function openMobilePromotionGuide() {
-            const modal = document.createElement('div');
-            modal.className = 'modal';
-            modal.style.display = 'flex';
-            modal.innerHTML = `
-                <div class="modal-content">
-                    <div class="modal-header">
-                        <h3>📖 推广指南</h3>
-                        <button class="close-btn" onclick="this.closest('.modal').remove()">&times;</button>
-                    </div>
-                    <div class="modal-body">
-                        <div class="guide-section">
-                            <h4>💰 推广收益</h4>
-                            <ul>
-                                <li>每成功推荐一个用户注册，您将获得 <strong>200元</strong> 推广奖励</li>
-                                <li>被推荐用户首次充值时，您还将获得额外 <strong>10%</strong> 的奖励</li>
-                                <li>推广奖励将在次月1号统一结算到您的账户</li>
-                            </ul>
-                        </div>
-                        
-                        <div class="guide-section">
-                            <h4>🎯 推广方法</h4>
-                            <ul>
-                                <li>分享您的专属推广链接到朋友圈、微信群</li>
-                                <li>通过QQ空间、微博等社交平台分享</li>
-                                <li>生成二维码图片，发送给目标客户</li>
-                                <li>在您的网站或博客中嵌入推广链接</li>
-                            </ul>
-                        </div>
-                        
-                        <div class="guide-section">
-                            <h4>📊 数据追踪</h4>
-                            <ul>
-                                <li>在推广管理面板查看实时推广数据</li>
-                                <li>统计推广点击量和转化率</li>
-                                <li>查看推广收益明细和历史记录</li>
-                            </ul>
-                        </div>
-                    </div>
-                    <div class="modal-footer">
-                        <button class="btn-primary" onclick="this.closest('.modal').remove()">我知道了</button>
-                    </div>
-                </div>
-            `;
-            document.body.appendChild(modal);
-        }
-
-        // 查看店主详情
-        async function viewMobileOwnerDetails(ownerId) {
-            console.log('👤 查看店主详情:', ownerId);
-            
-            try {
-                const sessionId = localStorage.getItem('sessionId');
-                const response = await fetch(`/api/admin/owners/${ownerId}`, {
-                    headers: { 'X-Session-Id': sessionId }
-                });
-
-                if (response.ok) {
-                    const ownerData = await response.json();
-                    showMobileOwnerDetailsModal(ownerData);
-                } else {
-                    showToast('获取店主详情失败');
-                }
-            } catch (error) {
-                console.error('获取店主详情失败:', error);
-                showToast('网络错误，请重试');
-            }
-        }
-
-        // 显示店主详情模态框
-        function showMobileOwnerDetailsModal(ownerData) {
-            const modal = document.createElement('div');
-            modal.className = 'modal';
-            modal.style.display = 'flex';
-            modal.innerHTML = `
-                <div class="modal-content">
-                    <div class="modal-header">
-                        <h3>👤 店主详细信息</h3>
-                        <button class="close-btn" onclick="this.closest('.modal').remove()">&times;</button>
-                    </div>
-                    <div class="modal-body">
-                        <div class="detail-section">
-                            <h4>基本信息</h4>
-                            <div class="detail-grid">
-                                <div class="detail-item">
-                                    <span class="label">用户名:</span>
-                                    <span class="value">${ownerData.user.username}</span>
-                                </div>
-                                <div class="detail-item">
-                                    <span class="label">邮箱:</span>
-                                    <span class="value">${ownerData.user.email || '未设置'}</span>
-                                </div>
-                                <div class="detail-item">
-                                    <span class="label">注册时间:</span>
-                                    <span class="value">${new Date(ownerData.user.created_at).toLocaleDateString()}</span>
-                                </div>
-                                <div class="detail-item">
-                                    <span class="label">状态:</span>
-                                    <span class="value ${ownerData.user.status === 'active' ? 'status-active' : 'status-suspended'}">
-                                        ${ownerData.user.status === 'active' ? '正常' : '已暂停'}
-                                    </span>
-                                </div>
-                            </div>
-                        </div>
-                        
-                        <div class="detail-section">
-                            <h4>店铺信息 (${ownerData.shops.length}个)</h4>
-                            <div class="shops-summary">
-                                ${ownerData.shops.map(shop => `
-                                    <div class="shop-summary-item">
-                                        <span class="shop-name">${shop.name}</span>
-                                        <span class="shop-status status-${shop.status}">${shop.status}</span>
-                                    </div>
-                                `).join('')}
-                            </div>
-                        </div>
-                    </div>
-                    <div class="modal-footer">
-                        <button class="btn-secondary" onclick="this.closest('.modal').remove()">关闭</button>
-                        <button class="btn-warning" onclick="toggleMobileOwnerStatus('${ownerData.user.id}', '${ownerData.user.status}')">
-                            ${ownerData.user.status === 'active' ? '暂停账户' : '激活账户'}
-                        </button>
-                    </div>
-                </div>
-            `;
-            document.body.appendChild(modal);
-        }
-
-        // 切换店主状态
-        async function toggleMobileOwnerStatus(ownerId, currentStatus) {
-            const newStatus = currentStatus === 'active' ? 'suspended' : 'active';
-            const actionText = newStatus === 'active' ? '激活' : '暂停';
-            
-            if (!confirm(`确定要${actionText}此店主账户吗？`)) {
-                return;
-            }
-
-            try {
-                const sessionId = localStorage.getItem('sessionId');
-                const response = await fetch(`/api/admin/owners/${ownerId}/status`, {
-                    method: 'PUT',
-                    headers: {
-                        'Content-Type': 'application/json',
-                        'X-Session-Id': sessionId
-                    },
-                    body: JSON.stringify({ status: newStatus })
-                });
-
-                const result = await response.json();
-                if (result.success) {
-                    showToast(`店主账户已${actionText}`);
-                    // 关闭模态框并刷新数据
-                    document.querySelector('.modal').remove();
-                    loadMobileShopOwners();
-                } else {
-                    showToast(`${actionText}失败: ` + result.error);
-                }
-            } catch (error) {
-                console.error(`${actionText}店主状态失败:`, error);
-                showToast(`${actionText}失败，请重试`);
-            }
-        }
-
-        // 删除店主
-        async function deleteMobileOwner(ownerId, username) {
-            if (!confirm(`确定要删除店主 "${username}" 吗？此操作不可逆！`)) {
-                return;
-            }
-
-            try {
-                const sessionId = localStorage.getItem('sessionId');
-                const response = await fetch(`/api/admin/owners/${ownerId}`, {
-                    method: 'DELETE',
-                    headers: {
-                        'Content-Type': 'application/json',
-                        'X-Session-Id': sessionId
-                    }
-                });
-
-                const result = await response.json();
-                if (result.success) {
-                    showToast('店主已删除');
-                    loadMobileShopOwners();
-                } else {
-                    showToast('删除失败: ' + result.error);
-                }
-            } catch (error) {
-                console.error('删除店主失败:', error);
-                showToast('删除失败，请重试');
-            }
-        }
-
-        // 查看店铺消息
-        async function viewMobileShopMessages(shopId) {
-            console.log('💬 查看店铺消息:', shopId);
-            
-            try {
-                const sessionId = localStorage.getItem('sessionId');
-                const response = await fetch(`/api/shops/${shopId}/messages`, {
-                    headers: { 'X-Session-Id': sessionId }
-                });
-
-                if (response.ok) {
-                    const messages = await response.json();
-                    showMobileShopMessagesModal(messages, shopId);
-                } else {
-                    showToast('获取店铺消息失败');
-                }
-            } catch (error) {
-                console.error('获取店铺消息失败:', error);
-                showToast('网络错误，请重试');
-            }
-        }
-
-        // 显示店铺消息模态框
-        function showMobileShopMessagesModal(messages, shopId) {
-            const modal = document.createElement('div');
-            modal.className = 'modal';
-            modal.style.display = 'flex';
-            modal.innerHTML = `
-                <div class="modal-content">
-                    <div class="modal-header">
-                        <h3>💬 店铺消息</h3>
-                        <button class="close-btn" onclick="this.closest('.modal').remove()">&times;</button>
-                    </div>
-                    <div class="modal-body">
-                        <div class="messages-list">
-                            ${messages.length === 0 ? 
-                                '<div class="empty-state">暂无消息</div>' :
-                                messages.map(msg => `
-                                    <div class="message-item">
-                                        <div class="message-header">
-                                            <span class="customer-name">${msg.customer_name}</span>
-                                            <span class="message-time">${new Date(msg.created_at).toLocaleString()}</span>
-                                        </div>
-                                        <div class="message-content">${msg.content}</div>
-                                        <div class="message-status">状态: ${msg.status}</div>
-                                    </div>
-                                `).join('')
-                            }
-                        </div>
-                    </div>
-                    <div class="modal-footer">
-                        <button class="btn-secondary" onclick="this.closest('.modal').remove()">关闭</button>
-                    </div>
-                </div>
-            `;
-            document.body.appendChild(modal);
-        }
-
-        // 加载店铺信息用于编辑
-        async function loadShopInfoForEdit(shopId) {
-            try {
-                const sessionId = localStorage.getItem('sessionId');
-                const response = await fetch(`/api/shops/${shopId}`, {
-                    headers: { 'X-Session-Id': sessionId }
-                });
-
-                if (response.ok) {
-                    const shop = await response.json();
-                    document.getElementById('editShopName').value = shop.name || '';
-                    document.getElementById('editShopDescription').value = shop.description || '';
-                    document.getElementById('editShopWebsite').value = shop.website || '';
-                } else {
-                    showToast('获取店铺信息失败');
-                }
-            } catch (error) {
-                console.error('获取店铺信息失败:', error);
-                showToast('网络错误，请重试');
-            }
-        }
-
-        // 提交店铺编辑
-        async function submitMobileShopEdit(shopId) {
-            const name = document.getElementById('editShopName').value;
-            const description = document.getElementById('editShopDescription').value;
-            const website = document.getElementById('editShopWebsite').value;
-
-            if (!name || !description) {
-                showToast('请填写店铺名称和描述');
-                return;
-            }
-
-            try {
-                const sessionId = localStorage.getItem('sessionId');
-                const response = await fetch(`/api/shops/${shopId}`, {
-                    method: 'PUT',
-                    headers: {
-                        'Content-Type': 'application/json',
-                        'X-Session-Id': sessionId
-                    },
-                    body: JSON.stringify({ name, description, website })
-                });
-
-                const result = await response.json();
-                if (result.success) {
-                    showToast('店铺信息已更新');
-                    document.querySelector('.modal').remove();
-                    // 刷新店铺列表
-                    ShopManager.loadShops();
-                } else {
-                    showToast('更新失败: ' + result.error);
-                }
-            } catch (error) {
-                console.error('更新店铺信息失败:', error);
-                showToast('更新失败，请重试');
-            }
-        }
-
-        function downloadCode() {
-            const basicCode = document.getElementById('basic-integration-code').value;
-            const advancedCode = document.getElementById('advanced-integration-code').value;
-            const shopName = document.getElementById('integration-shop-name').textContent;
-            
-            const fullCode = `${basicCode}\n\n<!-- ========== 分隔线 ========== -->\n\n${advancedCode}`;
-            
-            const blob = new Blob([fullCode], { type: 'text/html' });
-            const url = window.URL.createObjectURL(blob);
-            const a = document.createElement('a');
-            a.href = url;
-            a.download = `${shopName}-集成代码.html`;
-            document.body.appendChild(a);
-            a.click();
-            document.body.removeChild(a);
-            window.URL.revokeObjectURL(url);
-            
-            showToast('集成代码文件已下载');
-        }
     </script>
     
     <!-- 引入店铺管理模块 -->
@@ -5534,151 +2014,6 @@
     <!-- 引入多店铺客服系统 -->
     <script src="/src/multi-shop-customer-service-manager.js"></script>
     <script>
-<<<<<<< HEAD
-        // 管理员面板功能
-        function showAdminPanel() {
-            if (currentUser && currentUser.role === 'super_admin') {
-                document.getElementById('adminPanelModal').style.display = 'flex';
-                showAdminTab('overview');
-            } else {
-                alert('您没有权限访问管理员面板');
-            }
-        }
-
-        function hideAdminPanel() {
-            document.getElementById('adminPanelModal').style.display = 'none';
-        }
-
-        function showAdminTab(tabName) {
-            // 隐藏所有标签内容
-            document.querySelectorAll('.tab-content').forEach(content => {
-                content.classList.remove('active');
-            });
-            
-            // 移除所有按钮的active类
-            document.querySelectorAll('.tab-btn').forEach(btn => {
-                btn.classList.remove('active');
-            });
-            
-            // 显示选中的标签内容
-            document.getElementById(tabName + 'Tab').classList.add('active');
-            
-            // 高亮选中的按钮
-            event.target.classList.add('active');
-            
-            // 加载对应数据
-            switch(tabName) {
-                case 'overview':
-                    loadSystemOverview();
-                    break;
-                case 'owners':
-                    loadOwnersList();
-                    break;
-                case 'shops':
-                    loadAllShops();
-                    break;
-            }
-        }
-
-        async function loadSystemOverview() {
-            try {
-                const response = await fetch('/api/admin/overview', {
-                    headers: { 'X-Session-Id': sessionId }
-                });
-                
-                if (response.ok) {
-                    const data = await response.json();
-                    document.getElementById('totalUsers').textContent = data.totalUsers || 0;
-                    document.getElementById('totalShops').textContent = data.totalShops || 0;
-                    document.getElementById('onlineUsers').textContent = data.onlineUsers || 0;
-                }
-            } catch (error) {
-                console.error('加载系统概览失败:', error);
-            }
-        }
-
-        async function loadOwnersList() {
-            try {
-                const response = await fetch('/api/admin/owners', {
-                    headers: { 'X-Session-Id': sessionId }
-                });
-                
-                if (response.ok) {
-                    const owners = await response.json();
-                    const ownersList = document.getElementById('ownersList');
-                    
-                    if (owners.length === 0) {
-                        ownersList.innerHTML = '<div class="no-data">暂无店主</div>';
-                        return;
-                    }
-                    
-                    ownersList.innerHTML = owners.map(owner => `
-                        <div class="user-item">
-                            <div class="user-info">
-                                <div class="user-details">
-                                    <div class="user-name">${owner.username}</div>
-                                    <div class="user-role">${owner.email} | ${AuthManager.getRoleText(owner.role)}</div>
-                                </div>
-                                <div class="user-actions">
-                                    <button class="action-btn-small" onclick="viewOwnerShops('${owner.id}')">店铺</button>
-                                    <button class="action-btn-small danger" onclick="deleteUser('${owner.id}')">删除</button>
-                                </div>
-                            </div>
-                        </div>
-                    `).join('');
-                }
-            } catch (error) {
-                console.error('加载店主列表失败:', error);
-                document.getElementById('ownersList').innerHTML = '<div class="error">加载失败</div>';
-            }
-        }
-
-        async function loadAllShops() {
-            try {
-                const response = await fetch('/api/admin/shops', {
-                    headers: { 'X-Session-Id': sessionId }
-                });
-                
-                if (response.ok) {
-                    const shops = await response.json();
-                    const shopsList = document.getElementById('allShopsList');
-                    
-                    if (shops.length === 0) {
-                        shopsList.innerHTML = '<div class="no-data">暂无店铺</div>';
-                        return;
-                    }
-                    
-                    shopsList.innerHTML = shops.map(shop => `
-                        <div class="shop-item">
-                            <div class="shop-info">
-                                <div class="shop-details">
-                                    <div class="shop-name">${shop.name}</div>
-                                    <div class="shop-domain">${shop.domain} | 店主: ${shop.ownerName}</div>
-                                </div>
-                                <div class="shop-actions">
-                                    <button class="action-btn-small" onclick="viewShopDetails('${shop.id}')">详情</button>
-                                    <button class="action-btn-small danger" onclick="deleteShop('${shop.id}')">删除</button>
-                                </div>
-                            </div>
-                        </div>
-                    `).join('');
-                }
-            } catch (error) {
-                console.error('加载店铺列表失败:', error);
-                document.getElementById('allShopsList').innerHTML = '<div class="error">加载失败</div>';
-            }
-        }
-
-        // 检查用户权限并显示管理员控件
-        function checkAdminControls() {
-            const adminControls = document.getElementById('adminControls');
-            if (currentUser && currentUser.role === 'super_admin') {
-                adminControls.style.display = 'block';
-            } else {
-                adminControls.style.display = 'none';
-            }
-        }
-=======
         // 初始化新的模块化系统
         window.addEventListener('DOMContentLoaded', async function() {
             console.log('🚀🚀🚀 DOMContentLoaded 事件触发 - 版本4.0（多店铺客服） 🚀🚀🚀');
@@ -5737,7 +2072,6 @@
                 
             await checkAndInitAll();
         });
->>>>>>> 3723938c
 
         // 店铺管理相关函数
         let currentManageShopId = null;
@@ -6022,190 +2356,6 @@
                 closeShopManageModal();
             }
         };
-
-        // ========== 注册相关函数 ==========
-        
-        // 显示注册表单
-        function showRegisterForm() {
-            document.getElementById('loginContainer').style.display = 'none';
-            document.getElementById('registerContainer').style.display = 'flex';
-        }
-
-        // 显示登录表单
-        function showLoginForm() {
-            document.getElementById('registerContainer').style.display = 'none';
-            document.getElementById('loginContainer').style.display = 'flex';
-        }
-
     </script>
-
-    <!-- 续费模态框 -->
-    <div id="renewalModal" class="modal">
-        <div class="modal-content">
-            <div class="modal-header">
-                <h3>💰 店铺续费</h3>
-                <span class="close-btn" onclick="closeRenewalModal()">&times;</span>
-            </div>
-            <div class="modal-body">
-                <div class="renewal-info">
-                    <div class="shop-renewal-info">
-                        <h4 id="renewalShopName">店铺名称</h4>
-                        <p><strong>当前到期时间：</strong><span id="renewalCurrentExpiry">-</span></p>
-                        <p><strong>续费金额：</strong><span style="color: #007AFF; font-weight: bold;">¥2000/年</span></p>
-                        <p><strong>订单有效期：</strong><span id="renewalExpiry">-</span></p>
-                    </div>
-                    
-                    <!-- 支付方式选择 -->
-                    <div class="payment-methods" id="renewalPaymentMethods">
-                        <h4>选择支付方式</h4>
-                        <div class="payment-options">
-                            <label class="payment-option">
-                                <input type="radio" name="renewal_payment" value="alipay" checked>
-                                <span class="payment-icon">💰</span>
-                                <span>支付宝</span>
-                            </label>
-                            <label class="payment-option">
-                                <input type="radio" name="renewal_payment" value="wechat">
-                                <span class="payment-icon">💚</span>
-                                <span>微信支付</span>
-                            </label>
-                        </div>
-                        <button class="btn btn-primary" onclick="processRenewalPayment()">立即支付</button>
-                        
-                        <!-- 测试按钮 -->
-                        <div class="test-buttons">
-                            <button class="test-btn" onclick="mockRenewalPaymentSuccess()">
-                                🧪 模拟支付成功 (测试)
-                            </button>
-                        </div>
-                    </div>
-                    
-                    <!-- 支付结果 -->
-                    <div class="payment-result" id="renewalPaymentResult" style="display: none;">
-                        <div class="payment-success">
-                            <div class="success-icon">✅</div>
-                            <h4>续费成功！</h4>
-                            <p>您的店铺有效期已延长1年</p>
-                            <button class="btn btn-primary" onclick="closeRenewalModal()">确定</button>
-                        </div>
-                    </div>
-                </div>
-            </div>
-        </div>
-    </div>
-
-    <!-- 付费开通模态框 -->
-    <div id="activationModal" class="modal">
-        <div class="modal-content">
-            <div class="modal-header">
-                <h3>💳 付费开通店铺</h3>
-                <span class="close-btn" onclick="closeActivationModal()">&times;</span>
-            </div>
-            <div class="modal-body">
-                <div class="activation-info">
-                    <div class="shop-activation-info">
-                        <h4 id="activationShopName">店铺名称</h4>
-                        <p><strong>开通费用：</strong><span style="color: #007AFF; font-weight: bold;">¥2000</span></p>
-                        <p><strong>开通后权益：</strong></p>
-                        <ul>
-                            <li>✅ 店铺立即审核通过</li>
-                            <li>✅ 获得1年有效期</li>
-                            <li>✅ 解锁全部功能</li>
-                        </ul>
-                        <p><strong>订单有效期：</strong><span id="activationExpiry">-</span></p>
-                    </div>
-                    
-                    <!-- 支付方式选择 -->
-                    <div class="payment-methods" id="activationPaymentMethods">
-                        <h4>选择支付方式</h4>
-                        <div class="payment-options">
-                            <label class="payment-option">
-                                <input type="radio" name="activation_payment" value="alipay" checked>
-                                <span class="payment-icon">💰</span>
-                                <span>支付宝</span>
-                            </label>
-                            <label class="payment-option">
-                                <input type="radio" name="activation_payment" value="wechat">
-                                <span class="payment-icon">💚</span>
-                                <span>微信支付</span>
-                            </label>
-                        </div>
-                        <button class="btn btn-primary" onclick="processActivationPayment()">立即支付</button>
-                        
-                        <!-- 测试按钮 -->
-                        <div class="test-buttons">
-                            <button class="test-btn" onclick="mockActivationPaymentSuccess()">
-                                🧪 模拟支付成功 (测试)
-                            </button>
-                        </div>
-                    </div>
-                    
-                    <!-- 支付结果 -->
-                    <div class="payment-result" id="activationPaymentResult" style="display: none;">
-                        <div class="payment-success">
-                            <div class="success-icon">✅</div>
-                            <h4>付费开通成功！</h4>
-                            <p>您的店铺已自动审核通过并获得1年有效期</p>
-                            <button class="btn btn-primary" onclick="closeActivationModal()">确定</button>
-                        </div>
-                    </div>
-                </div>
-            </div>
-        </div>
-    </div>
-
-    <!-- 集成代码模态框 -->
-    <div id="mobileIntegrationModal" class="modal">
-        <div class="modal-content">
-            <div class="modal-header">
-                <h3>🛍️ 店铺集成代码</h3>
-                <span class="close-btn" onclick="closeMobileIntegrationModal()">&times;</span>
-            </div>
-            <div class="modal-body">
-                <div class="integration-info">
-                    <div class="shop-integration-info">
-                        <h4 id="mobileIntegrationShopName">店铺名称</h4>
-                        <div class="info-grid">
-                            <div class="info-item">
-                                <span class="info-label">店铺ID:</span>
-                                <span class="info-value" id="mobileIntegrationShopId">-</span>
-                            </div>
-                            <div class="info-item">
-                                <span class="info-label">API密钥:</span>
-                                <span class="info-value" id="mobileIntegrationApiKey">-</span>
-                            </div>
-                            <div class="info-item">
-                                <span class="info-label">生成时间:</span>
-                                <span class="info-value" id="mobileIntegrationGeneratedAt">-</span>
-                            </div>
-                        </div>
-                    </div>
-                    
-                    <div class="code-section">
-                        <div class="code-header">
-                            <h4>🔧 集成代码</h4>
-                            <div class="code-actions">
-                                <button class="btn btn-primary" onclick="copyMobileIntegrationCode()">📋 复制代码</button>
-                                <button class="btn btn-warning" onclick="regenerateMobileApiKey()">🔑 重新生成</button>
-                            </div>
-                        </div>
-                        <textarea id="mobileIntegrationCode" class="code-textarea" readonly placeholder="正在生成集成代码..."></textarea>
-                    </div>
-                    
-                    <div class="integration-usage">
-                        <h4>📝 使用说明:</h4>
-                        <ul>
-                            <li>✅ 将上方代码复制并粘贴到您网站的 HTML 页面中</li>
-                            <li>✅ 建议放在 <code>&lt;/body&gt;</code> 标签前</li>
-                            <li>✅ 代码将在右下角显示客服聊天按钮</li>
-                            <li>✅ 访客点击即可开始与您的客服对话</li>
-                            <li>✅ 如需更改样式或位置，请联系技术支持</li>
-                        </ul>
-                    </div>
-                </div>
-            </div>
-        </div>
-    </div>
-
 </body>
 </html>