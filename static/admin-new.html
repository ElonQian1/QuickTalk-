--- conflicted
+++ resolved
@@ -1945,7 +1945,6 @@
                 </html>
             `);
         }
-<<<<<<< HEAD
 
         // ============ 超级管理员功能 ============
 
@@ -1954,40 +1953,6 @@
             if (currentUser.role !== 'super_admin') {
                 alert('只有超级管理员才能访问此功能');
                 return;
-=======
-        
-        // 查看推广指南
-        function openPromotionGuide() {
-            alert('推广指南：\\n\\n1. 复制您的专属推广链接\\n2. 分享给朋友和同事\\n3. 朋友通过链接注册后，您获得10%佣金\\n4. 佣金实时到账，长期有效\\n\\n快去分享吧！');
-        }
-        
-        // 加载推广数据
-        async function loadPromotionData() {
-            try {
-                // 这里可以调用API获取推广数据
-                // const response = await fetch('/api/promotion/stats', {
-                //     headers: { 'X-Session-Id': currentSession }
-                // });
-                // const data = await response.json();
-                
-                // 暂时使用模拟数据
-                const stats = {
-                    referralCount: 0,
-                    totalCommission: 0,
-                    monthlyCommission: 0
-                };
-                
-                // 更新统计数据显示
-                document.querySelector('.stats-grid .stat-item:nth-child(1) .stat-number').textContent = stats.referralCount;
-                document.querySelector('.stats-grid .stat-item:nth-child(2) .stat-number').textContent = `￥${stats.totalCommission}`;
-                document.querySelector('.stats-grid .stat-item:nth-child(3) .stat-number').textContent = `￥${stats.monthlyCommission}`;
-                
-                // 初始化价格表
-                initializePriceTable();
-                
-            } catch (error) {
-                console.error('加载推广数据失败:', error);
->>>>>>> e0277534
             }
             
             document.getElementById('adminPanelModal').style.display = 'block';
@@ -2000,7 +1965,6 @@
             loadShopOwnersStats();
         }
 
-<<<<<<< HEAD
         // 隐藏超级管理员面板
         function hideAdminPanel() {
             document.getElementById('adminPanelModal').style.display = 'none';
@@ -2012,106 +1976,6 @@
             document.querySelectorAll('#adminPanelModal .tab-content').forEach(tab => {
                 tab.classList.remove('active');
             });
-=======
-        // ============ 价格计算功能 ============
-        
-        // 对数定价模型：y = 200x + 2600 * ln(x + 1)
-        function calculateTotalPrice(quantity) {
-            if (quantity <= 0) return 0;
-            return Math.round(200 * quantity + 2600 * Math.log(quantity + 1));
-        }
-        
-        // 初始化价格表（1-8套）
-        function initializePriceTable() {
-            const tableBody = document.getElementById('priceTableBody');
-            tableBody.innerHTML = '';
-            
-            for (let i = 1; i <= 8; i++) {
-                const totalPrice = calculateTotalPrice(i);
-                const unitPrice = Math.round(totalPrice / i);
-                const originalPrice = 2000 * i;
-                const savings = originalPrice - totalPrice;
-                
-                const row = document.createElement('tr');
-                row.innerHTML = `
-                    <td>${i}套</td>
-                    <td class="total-price">¥${totalPrice.toLocaleString()}</td>
-                    <td>¥${unitPrice.toLocaleString()}</td>
-                    <td class="savings">${savings > 0 ? '¥' + savings.toLocaleString() : '¥0'}</td>
-                `;
-                tableBody.appendChild(row);
-            }
-        }
-        
-        // 计算器输入数字
-        function inputNumber(num) {
-            const input = document.getElementById('quantityInput');
-            const currentValue = input.value;
-            
-            if (currentValue === '0' || currentValue === '') {
-                input.value = num;
-            } else if (currentValue.length < 3) { // 限制最多3位数
-                input.value = currentValue + num;
-            }
-            
-            calculatePrice();
-        }
-        
-        // 清除输入
-        function clearInput() {
-            document.getElementById('quantityInput').value = '';
-            resetCalculatorResult();
-        }
-        
-        // 退格删除
-        function backspace() {
-            const input = document.getElementById('quantityInput');
-            const currentValue = input.value;
-            
-            if (currentValue.length > 0) {
-                input.value = currentValue.slice(0, -1);
-                calculatePrice();
-            }
-        }
-        
-        // 计算价格
-        function calculatePrice() {
-            const input = document.getElementById('quantityInput');
-            const quantity = parseInt(input.value) || 0;
-            
-            if (quantity <= 0 || quantity > 999) {
-                resetCalculatorResult();
-                return;
-            }
-            
-            const totalPrice = calculateTotalPrice(quantity);
-            const unitPrice = Math.round(totalPrice / quantity);
-            const originalPrice = 2000 * quantity;
-            const savings = originalPrice - totalPrice;
-            
-            // 更新结果显示
-            document.getElementById('resultQuantity').textContent = `${quantity}套`;
-            document.getElementById('resultPrice').textContent = `¥${totalPrice.toLocaleString()}`;
-            document.getElementById('resultUnitPrice').textContent = `¥${unitPrice.toLocaleString()}`;
-            document.getElementById('resultSavings').textContent = savings > 0 ? `¥${savings.toLocaleString()}` : '¥0';
-        }
-        
-        // 重置计算结果
-        function resetCalculatorResult() {
-            document.getElementById('resultQuantity').textContent = '-';
-            document.getElementById('resultPrice').textContent = '¥-';
-            document.getElementById('resultUnitPrice').textContent = '¥-';
-            document.getElementById('resultSavings').textContent = '¥-';
-        }
-
-        // 登录表单处理
-        document.getElementById('loginForm').addEventListener('submit', async (e) => {
-            e.preventDefault();
-            
-            const username = document.getElementById('username').value;
-            const password = document.getElementById('password').value;
-            const loginBtn = document.getElementById('loginBtn');
->>>>>>> e0277534
             
             // 移除所有标签按钮的激活状态
             document.querySelectorAll('#adminPanelModal .tab-btn').forEach(btn => {
@@ -2476,9 +2340,103 @@
                 document.querySelector('.stats-grid .stat-item:nth-child(2) .stat-number').textContent = `￥${stats.totalCommission}`;
                 document.querySelector('.stats-grid .stat-item:nth-child(3) .stat-number').textContent = `￥${stats.monthlyCommission}`;
                 
+                // 初始化价格表
+                initializePriceTable();
+                
             } catch (error) {
                 console.error('加载推广数据失败:', error);
             }
+        }
+
+        // ============ 价格计算功能 ============
+        
+        // 对数定价模型：y = 200x + 2600 * ln(x + 1)
+        function calculateTotalPrice(quantity) {
+            if (quantity <= 0) return 0;
+            return Math.round(200 * quantity + 2600 * Math.log(quantity + 1));
+        }
+        
+        // 初始化价格表（1-8套）
+        function initializePriceTable() {
+            const tableBody = document.getElementById('priceTableBody');
+            tableBody.innerHTML = '';
+            
+            for (let i = 1; i <= 8; i++) {
+                const totalPrice = calculateTotalPrice(i);
+                const unitPrice = Math.round(totalPrice / i);
+                const originalPrice = 2000 * i;
+                const savings = originalPrice - totalPrice;
+                
+                const row = document.createElement('tr');
+                row.innerHTML = `
+                    <td>${i}套</td>
+                    <td class="total-price">¥${totalPrice.toLocaleString()}</td>
+                    <td>¥${unitPrice.toLocaleString()}</td>
+                    <td class="savings">${savings > 0 ? '¥' + savings.toLocaleString() : '¥0'}</td>
+                `;
+                tableBody.appendChild(row);
+            }
+        }
+        
+        // 计算器输入数字
+        function inputNumber(num) {
+            const input = document.getElementById('quantityInput');
+            const currentValue = input.value;
+            
+            if (currentValue === '0' || currentValue === '') {
+                input.value = num;
+            } else if (currentValue.length < 3) { // 限制最多3位数
+                input.value = currentValue + num;
+            }
+            
+            calculatePrice();
+        }
+        
+        // 清除输入
+        function clearInput() {
+            document.getElementById('quantityInput').value = '';
+            resetCalculatorResult();
+        }
+        
+        // 退格删除
+        function backspace() {
+            const input = document.getElementById('quantityInput');
+            const currentValue = input.value;
+            
+            if (currentValue.length > 0) {
+                input.value = currentValue.slice(0, -1);
+                calculatePrice();
+            }
+        }
+        
+        // 计算价格
+        function calculatePrice() {
+            const input = document.getElementById('quantityInput');
+            const quantity = parseInt(input.value) || 0;
+            
+            if (quantity <= 0 || quantity > 999) {
+                resetCalculatorResult();
+                return;
+            }
+            
+            const totalPrice = calculateTotalPrice(quantity);
+            const unitPrice = Math.round(totalPrice / quantity);
+            const originalPrice = 2000 * quantity;
+            const savings = originalPrice - totalPrice;
+            
+            // 更新结果显示
+            document.getElementById('resultQuantity').textContent = `${quantity}套`;
+            document.getElementById('resultPrice').textContent = `¥${totalPrice.toLocaleString()}`;
+            document.getElementById('resultUnitPrice').textContent = `¥${unitPrice.toLocaleString()}`;
+            document.getElementById('resultSavings').textContent = savings > 0 ? `¥${savings.toLocaleString()}` : '¥0';
+        }
+        
+        // 重置计算结果
+        function resetCalculatorResult() {
+            document.getElementById('resultQuantity').textContent = '-';
+            document.getElementById('resultPrice').textContent = '¥-';
+            document.getElementById('resultUnitPrice').textContent = '¥-';
+            document.getElementById('resultSavings').textContent = '¥-';
         }
 
         // 登录表单处理
